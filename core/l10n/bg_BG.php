--- conflicted
+++ resolved
@@ -34,15 +34,13 @@
 "No" => "Не",
 "Error" => "Грешка",
 "Share" => "Споделяне",
+"Share with" => "Споделено с",
 "Password" => "Парола",
-<<<<<<< HEAD
-=======
 "create" => "създаване",
 "You will receive a link to reset your password via Email." => "Ще получите връзка за нулиране на паролата Ви.",
 "Username" => "Потребител",
 "Request reset" => "Нулиране на заявка",
 "Your password was reset" => "Вашата парола е нулирана",
->>>>>>> 4ab36142
 "New password" => "Нова парола",
 "Reset password" => "Нулиране на парола",
 "Personal" => "Лични",
