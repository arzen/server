# SOME DESCRIPTIVE TITLE.
# Copyright (C) YEAR THE PACKAGE'S COPYRIGHT HOLDER
# This file is distributed under the same license as the PACKAGE package.
# 
# Translators:
# Cyryl Sochacki <>, 2012.
# Cyryl Sochacki <cyrylsochacki@gmail.com>, 2012.
# Marcin Małecki <gerber@tkdami.net>, 2011-2012.
#   <mosslar@gmail.com>, 2011.
#   <mplichta@gmail.com>, 2012.
# Piotr Sokół <psokol@jabster.pl>, 2012.
msgid ""
msgstr ""
"Project-Id-Version: ownCloud\n"
"Report-Msgid-Bugs-To: http://bugs.owncloud.org/\n"
<<<<<<< HEAD
"POT-Creation-Date: 2012-10-06 02:02+0200\n"
"PO-Revision-Date: 2012-10-05 21:03+0000\n"
"Last-Translator: Cyryl Sochacki <cyrylsochacki@gmail.com>\n"
=======
"POT-Creation-Date: 2012-11-14 00:02+0100\n"
"PO-Revision-Date: 2012-11-13 02:43+0000\n"
"Last-Translator: I Robot <owncloud-bot@tmit.eu>\n"
>>>>>>> d1c0f2a7
"Language-Team: Polish (http://www.transifex.com/projects/p/owncloud/language/pl/)\n"
"MIME-Version: 1.0\n"
"Content-Type: text/plain; charset=UTF-8\n"
"Content-Transfer-Encoding: 8bit\n"
"Language: pl\n"
"Plural-Forms: nplurals=3; plural=(n==1 ? 0 : n%10>=2 && n%10<=4 && (n%100<10 || n%100>=20) ? 1 : 2);\n"

#: ajax/upload.php:20
msgid "There is no error, the file uploaded with success"
msgstr "Przesłano plik"

#: ajax/upload.php:21
msgid "The uploaded file exceeds the upload_max_filesize directive in php.ini"
msgstr "Rozmiar przesłanego pliku przekracza maksymalną wartość dyrektywy upload_max_filesize, zawartą w pliku php.ini"

#: ajax/upload.php:22
msgid ""
"The uploaded file exceeds the MAX_FILE_SIZE directive that was specified in "
"the HTML form"
msgstr "Rozmiar przesłanego pliku przekracza maksymalną wartość dyrektywy upload_max_filesize, zawartą formularzu HTML"

#: ajax/upload.php:23
msgid "The uploaded file was only partially uploaded"
msgstr "Plik przesłano tylko częściowo"

#: ajax/upload.php:24
msgid "No file was uploaded"
msgstr "Nie przesłano żadnego pliku"

#: ajax/upload.php:25
msgid "Missing a temporary folder"
msgstr "Brak katalogu tymczasowego"

#: ajax/upload.php:26
msgid "Failed to write to disk"
msgstr "Błąd zapisu na dysk"

#: appinfo/app.php:6
msgid "Files"
msgstr "Pliki"

<<<<<<< HEAD
#: js/fileactions.js:108 templates/index.php:62
msgid "Unshare"
msgstr "Nie udostępniaj"

#: js/fileactions.js:110 templates/index.php:64
msgid "Delete"
msgstr "Usuwa element"

#: js/fileactions.js:182
msgid "Rename"
msgstr "Zmień nazwę"

#: js/filelist.js:189 js/filelist.js:191
msgid "already exists"
msgstr "Już istnieje"

#: js/filelist.js:189 js/filelist.js:191
msgid "replace"
msgstr "zastap"

#: js/filelist.js:189
msgid "suggest name"
msgstr "zasugeruj nazwę"

#: js/filelist.js:189 js/filelist.js:191
msgid "cancel"
msgstr "anuluj"

#: js/filelist.js:238 js/filelist.js:240
msgid "replaced"
msgstr "zastąpione"

#: js/filelist.js:238 js/filelist.js:240 js/filelist.js:272 js/filelist.js:274
msgid "undo"
msgstr "wróć"

#: js/filelist.js:240
msgid "with"
msgstr "z"

#: js/filelist.js:272
msgid "unshared"
msgstr "Nie udostępnione"

#: js/filelist.js:274
msgid "deleted"
msgstr "skasuj"

#: js/files.js:179
msgid "generating ZIP-file, it may take some time."
msgstr "Generowanie pliku ZIP, może potrwać pewien czas."

#: js/files.js:215
msgid "Unable to upload your file as it is a directory or has 0 bytes"
msgstr "Nie można wczytać pliku jeśli jest katalogiem lub ma 0 bajtów"

#: js/files.js:215
msgid "Upload Error"
msgstr "Błąd wczytywania"

#: js/files.js:243 js/files.js:348 js/files.js:378
msgid "Pending"
msgstr "Oczekujące"

#: js/files.js:263
msgid "1 file uploading"
msgstr "1 plik wczytany"

#: js/files.js:266 js/files.js:311 js/files.js:326
msgid "files uploading"
msgstr "pliki wczytane"

#: js/files.js:329 js/files.js:362
msgid "Upload cancelled."
msgstr "Wczytywanie anulowane."

#: js/files.js:432
msgid ""
"File upload is in progress. Leaving the page now will cancel the upload."
msgstr "Wysyłanie pliku jest w toku. Teraz opuszczając stronę wysyłanie zostanie anulowane."

#: js/files.js:502
msgid "Invalid name, '/' is not allowed."
msgstr "Nieprawidłowa nazwa '/' jest niedozwolone."

#: js/files.js:679
msgid "files scanned"
msgstr "Pliki skanowane"

#: js/files.js:687
msgid "error while scanning"
msgstr "Wystąpił błąd podczas skanowania"

#: js/files.js:760 templates/index.php:48
msgid "Name"
msgstr "Nazwa"

#: js/files.js:761 templates/index.php:56
msgid "Size"
msgstr "Rozmiar"

#: js/files.js:762 templates/index.php:58
msgid "Modified"
msgstr "Czas modyfikacji"

#: js/files.js:789
msgid "folder"
msgstr "folder"

#: js/files.js:791
msgid "folders"
msgstr "foldery"

#: js/files.js:799
msgid "file"
msgstr "plik"

#: js/files.js:801
msgid "files"
msgstr "pliki"

#: js/files.js:845
msgid "seconds ago"
msgstr "sekund temu"

#: js/files.js:846
msgid "minute ago"
msgstr "minutę temu"

#: js/files.js:847
msgid "minutes ago"
msgstr "minut temu"

#: js/files.js:850
msgid "today"
msgstr "dziś"

#: js/files.js:851
msgid "yesterday"
msgstr "wczoraj"

#: js/files.js:852
msgid "days ago"
msgstr "dni temu"

#: js/files.js:853
msgid "last month"
msgstr "ostani miesiąc"

#: js/files.js:855
msgid "months ago"
msgstr "miesięcy temu"

#: js/files.js:856
msgid "last year"
msgstr "ostatni rok"

#: js/files.js:857
msgid "years ago"
msgstr "lat temu"
=======
#: js/fileactions.js:108 templates/index.php:64
msgid "Unshare"
msgstr "Nie udostępniaj"

#: js/fileactions.js:110 templates/index.php:66
msgid "Delete"
msgstr "Usuwa element"

#: js/fileactions.js:172
msgid "Rename"
msgstr "Zmień nazwę"

#: js/filelist.js:198 js/filelist.js:200
msgid "{new_name} already exists"
msgstr "{new_name} już istnieje"

#: js/filelist.js:198 js/filelist.js:200
msgid "replace"
msgstr "zastap"

#: js/filelist.js:198
msgid "suggest name"
msgstr "zasugeruj nazwę"

#: js/filelist.js:198 js/filelist.js:200
msgid "cancel"
msgstr "anuluj"

#: js/filelist.js:247
msgid "replaced {new_name}"
msgstr "zastąpiony {new_name}"

#: js/filelist.js:247 js/filelist.js:249 js/filelist.js:281 js/filelist.js:283
msgid "undo"
msgstr "wróć"

#: js/filelist.js:249
msgid "replaced {new_name} with {old_name}"
msgstr "zastąpiony {new_name} z {old_name}"

#: js/filelist.js:281
msgid "unshared {files}"
msgstr "Udostępniane wstrzymane {files}"

#: js/filelist.js:283
msgid "deleted {files}"
msgstr "usunięto {files}"

#: js/files.js:171
msgid "generating ZIP-file, it may take some time."
msgstr "Generowanie pliku ZIP, może potrwać pewien czas."

#: js/files.js:206
msgid "Unable to upload your file as it is a directory or has 0 bytes"
msgstr "Nie można wczytać pliku jeśli jest katalogiem lub ma 0 bajtów"

#: js/files.js:206
msgid "Upload Error"
msgstr "Błąd wczytywania"

#: js/files.js:223
msgid "Close"
msgstr "Zamknij"

#: js/files.js:237 js/files.js:342 js/files.js:372
msgid "Pending"
msgstr "Oczekujące"

#: js/files.js:257
msgid "1 file uploading"
msgstr "1 plik wczytany"

#: js/files.js:260 js/files.js:305 js/files.js:320
msgid "{count} files uploading"
msgstr "{count} przesyłanie plików"

#: js/files.js:323 js/files.js:356
msgid "Upload cancelled."
msgstr "Wczytywanie anulowane."

#: js/files.js:425
msgid ""
"File upload is in progress. Leaving the page now will cancel the upload."
msgstr "Wysyłanie pliku jest w toku. Teraz opuszczając stronę wysyłanie zostanie anulowane."

#: js/files.js:495
msgid "Invalid name, '/' is not allowed."
msgstr "Nieprawidłowa nazwa '/' jest niedozwolone."

#: js/files.js:676
msgid "{count} files scanned"
msgstr "{count} pliki skanowane"

#: js/files.js:684
msgid "error while scanning"
msgstr "Wystąpił błąd podczas skanowania"

#: js/files.js:757 templates/index.php:50
msgid "Name"
msgstr "Nazwa"

#: js/files.js:758 templates/index.php:58
msgid "Size"
msgstr "Rozmiar"

#: js/files.js:759 templates/index.php:60
msgid "Modified"
msgstr "Czas modyfikacji"

#: js/files.js:786
msgid "1 folder"
msgstr "1 folder"

#: js/files.js:788
msgid "{count} folders"
msgstr "{count} foldery"

#: js/files.js:796
msgid "1 file"
msgstr "1 plik"

#: js/files.js:798
msgid "{count} files"
msgstr "{count} pliki"
>>>>>>> d1c0f2a7

#: templates/admin.php:5
msgid "File handling"
msgstr "Zarządzanie plikami"

#: templates/admin.php:7
msgid "Maximum upload size"
msgstr "Maksymalny rozmiar wysyłanego pliku"

#: templates/admin.php:7
msgid "max. possible: "
msgstr "max. możliwych"

#: templates/admin.php:9
msgid "Needed for multi-file and folder downloads."
msgstr "Wymagany do pobierania wielu plików i folderów"

#: templates/admin.php:9
msgid "Enable ZIP-download"
msgstr "Włącz pobieranie ZIP-paczki"

#: templates/admin.php:11
msgid "0 is unlimited"
msgstr "0 jest nielimitowane"

#: templates/admin.php:12
msgid "Maximum input size for ZIP files"
msgstr "Maksymalna wielkość pliku wejściowego ZIP "

<<<<<<< HEAD
#: templates/admin.php:14
=======
#: templates/admin.php:15
>>>>>>> d1c0f2a7
msgid "Save"
msgstr "Zapisz"

#: templates/index.php:7
msgid "New"
msgstr "Nowy"

#: templates/index.php:9
msgid "Text file"
msgstr "Plik tekstowy"

#: templates/index.php:10
msgid "Folder"
msgstr "Katalog"

#: templates/index.php:11
msgid "From link"
msgstr "Z linku"

<<<<<<< HEAD
#: templates/index.php:20
=======
#: templates/index.php:22
>>>>>>> d1c0f2a7
msgid "Upload"
msgstr "Prześlij"

#: templates/index.php:29
msgid "Cancel upload"
msgstr "Przestań wysyłać"

<<<<<<< HEAD
#: templates/index.php:40
msgid "Nothing in here. Upload something!"
msgstr "Brak zawartości. Proszę wysłać pliki!"

#: templates/index.php:50
msgid "Share"
msgstr "Współdziel"

#: templates/index.php:52
msgid "Download"
msgstr "Pobiera element"

#: templates/index.php:75
msgid "Upload too large"
msgstr "Wysyłany plik ma za duży rozmiar"

#: templates/index.php:77
=======
#: templates/index.php:42
msgid "Nothing in here. Upload something!"
msgstr "Brak zawartości. Proszę wysłać pliki!"

#: templates/index.php:52
msgid "Share"
msgstr "Współdziel"

#: templates/index.php:54
msgid "Download"
msgstr "Pobiera element"

#: templates/index.php:77
msgid "Upload too large"
msgstr "Wysyłany plik ma za duży rozmiar"

#: templates/index.php:79
>>>>>>> d1c0f2a7
msgid ""
"The files you are trying to upload exceed the maximum size for file uploads "
"on this server."
msgstr "Pliki które próbujesz przesłać, przekraczają maksymalną, dopuszczalną wielkość."

<<<<<<< HEAD
#: templates/index.php:82
msgid "Files are being scanned, please wait."
msgstr "Skanowanie plików, proszę czekać."

#: templates/index.php:85
=======
#: templates/index.php:84
msgid "Files are being scanned, please wait."
msgstr "Skanowanie plików, proszę czekać."

#: templates/index.php:87
>>>>>>> d1c0f2a7
msgid "Current scanning"
msgstr "Aktualnie skanowane"<|MERGE_RESOLUTION|>--- conflicted
+++ resolved
@@ -9,19 +9,14 @@
 #   <mosslar@gmail.com>, 2011.
 #   <mplichta@gmail.com>, 2012.
 # Piotr Sokół <psokol@jabster.pl>, 2012.
+#   <tomekde@gmail.com>, 2012.
 msgid ""
 msgstr ""
 "Project-Id-Version: ownCloud\n"
 "Report-Msgid-Bugs-To: http://bugs.owncloud.org/\n"
-<<<<<<< HEAD
-"POT-Creation-Date: 2012-10-06 02:02+0200\n"
-"PO-Revision-Date: 2012-10-05 21:03+0000\n"
-"Last-Translator: Cyryl Sochacki <cyrylsochacki@gmail.com>\n"
-=======
-"POT-Creation-Date: 2012-11-14 00:02+0100\n"
-"PO-Revision-Date: 2012-11-13 02:43+0000\n"
-"Last-Translator: I Robot <owncloud-bot@tmit.eu>\n"
->>>>>>> d1c0f2a7
+"POT-Creation-Date: 2012-12-04 00:06+0100\n"
+"PO-Revision-Date: 2012-12-03 10:15+0000\n"
+"Last-Translator: Thomasso <tomekde@gmail.com>\n"
 "Language-Team: Polish (http://www.transifex.com/projects/p/owncloud/language/pl/)\n"
 "MIME-Version: 1.0\n"
 "Content-Type: text/plain; charset=UTF-8\n"
@@ -34,322 +29,166 @@
 msgstr "Przesłano plik"
 
 #: ajax/upload.php:21
-msgid "The uploaded file exceeds the upload_max_filesize directive in php.ini"
-msgstr "Rozmiar przesłanego pliku przekracza maksymalną wartość dyrektywy upload_max_filesize, zawartą w pliku php.ini"
-
-#: ajax/upload.php:22
+msgid ""
+"The uploaded file exceeds the upload_max_filesize directive in php.ini: "
+msgstr "Wgrany plik przekracza wartość upload_max_filesize zdefiniowaną w php.ini: "
+
+#: ajax/upload.php:23
 msgid ""
 "The uploaded file exceeds the MAX_FILE_SIZE directive that was specified in "
 "the HTML form"
 msgstr "Rozmiar przesłanego pliku przekracza maksymalną wartość dyrektywy upload_max_filesize, zawartą formularzu HTML"
 
-#: ajax/upload.php:23
+#: ajax/upload.php:25
 msgid "The uploaded file was only partially uploaded"
 msgstr "Plik przesłano tylko częściowo"
 
-#: ajax/upload.php:24
+#: ajax/upload.php:26
 msgid "No file was uploaded"
 msgstr "Nie przesłano żadnego pliku"
 
-#: ajax/upload.php:25
+#: ajax/upload.php:27
 msgid "Missing a temporary folder"
 msgstr "Brak katalogu tymczasowego"
 
-#: ajax/upload.php:26
+#: ajax/upload.php:28
 msgid "Failed to write to disk"
 msgstr "Błąd zapisu na dysk"
 
-#: appinfo/app.php:6
+#: appinfo/app.php:10
 msgid "Files"
 msgstr "Pliki"
 
-<<<<<<< HEAD
-#: js/fileactions.js:108 templates/index.php:62
+#: js/fileactions.js:117 templates/index.php:83 templates/index.php:84
 msgid "Unshare"
 msgstr "Nie udostępniaj"
 
-#: js/fileactions.js:110 templates/index.php:64
+#: js/fileactions.js:119 templates/index.php:89 templates/index.php:90
 msgid "Delete"
 msgstr "Usuwa element"
 
-#: js/fileactions.js:182
+#: js/fileactions.js:181
 msgid "Rename"
 msgstr "Zmień nazwę"
 
-#: js/filelist.js:189 js/filelist.js:191
-msgid "already exists"
-msgstr "Już istnieje"
-
-#: js/filelist.js:189 js/filelist.js:191
+#: js/filelist.js:201 js/filelist.js:203
+msgid "{new_name} already exists"
+msgstr "{new_name} już istnieje"
+
+#: js/filelist.js:201 js/filelist.js:203
 msgid "replace"
 msgstr "zastap"
 
-#: js/filelist.js:189
+#: js/filelist.js:201
 msgid "suggest name"
 msgstr "zasugeruj nazwę"
 
-#: js/filelist.js:189 js/filelist.js:191
+#: js/filelist.js:201 js/filelist.js:203
 msgid "cancel"
 msgstr "anuluj"
 
-#: js/filelist.js:238 js/filelist.js:240
-msgid "replaced"
-msgstr "zastąpione"
-
-#: js/filelist.js:238 js/filelist.js:240 js/filelist.js:272 js/filelist.js:274
+#: js/filelist.js:250
+msgid "replaced {new_name}"
+msgstr "zastąpiony {new_name}"
+
+#: js/filelist.js:250 js/filelist.js:252 js/filelist.js:284 js/filelist.js:286
 msgid "undo"
 msgstr "wróć"
 
-#: js/filelist.js:240
-msgid "with"
-msgstr "z"
-
-#: js/filelist.js:272
-msgid "unshared"
-msgstr "Nie udostępnione"
-
-#: js/filelist.js:274
-msgid "deleted"
-msgstr "skasuj"
-
-#: js/files.js:179
+#: js/filelist.js:252
+msgid "replaced {new_name} with {old_name}"
+msgstr "zastąpiony {new_name} z {old_name}"
+
+#: js/filelist.js:284
+msgid "unshared {files}"
+msgstr "Udostępniane wstrzymane {files}"
+
+#: js/filelist.js:286
+msgid "deleted {files}"
+msgstr "usunięto {files}"
+
+#: js/files.js:33
+msgid ""
+"Invalid name, '\\', '/', '<', '>', ':', '\"', '|', '?' and '*' are not "
+"allowed."
+msgstr "Niepoprawna nazwa, Znaki '\\', '/', '<', '>', ':', '\"', '|', '?' oraz '*'są niedozwolone."
+
+#: js/files.js:183
 msgid "generating ZIP-file, it may take some time."
 msgstr "Generowanie pliku ZIP, może potrwać pewien czas."
 
-#: js/files.js:215
+#: js/files.js:218
 msgid "Unable to upload your file as it is a directory or has 0 bytes"
 msgstr "Nie można wczytać pliku jeśli jest katalogiem lub ma 0 bajtów"
 
-#: js/files.js:215
+#: js/files.js:218
 msgid "Upload Error"
 msgstr "Błąd wczytywania"
 
-#: js/files.js:243 js/files.js:348 js/files.js:378
+#: js/files.js:235
+msgid "Close"
+msgstr "Zamknij"
+
+#: js/files.js:254 js/files.js:368 js/files.js:398
 msgid "Pending"
 msgstr "Oczekujące"
 
-#: js/files.js:263
+#: js/files.js:274
 msgid "1 file uploading"
 msgstr "1 plik wczytany"
 
-#: js/files.js:266 js/files.js:311 js/files.js:326
-msgid "files uploading"
-msgstr "pliki wczytane"
-
-#: js/files.js:329 js/files.js:362
+#: js/files.js:277 js/files.js:331 js/files.js:346
+msgid "{count} files uploading"
+msgstr "{count} przesyłanie plików"
+
+#: js/files.js:349 js/files.js:382
 msgid "Upload cancelled."
 msgstr "Wczytywanie anulowane."
 
-#: js/files.js:432
+#: js/files.js:451
 msgid ""
 "File upload is in progress. Leaving the page now will cancel the upload."
 msgstr "Wysyłanie pliku jest w toku. Teraz opuszczając stronę wysyłanie zostanie anulowane."
 
-#: js/files.js:502
-msgid "Invalid name, '/' is not allowed."
-msgstr "Nieprawidłowa nazwa '/' jest niedozwolone."
-
-#: js/files.js:679
-msgid "files scanned"
-msgstr "Pliki skanowane"
-
-#: js/files.js:687
+#: js/files.js:523
+msgid "Invalid folder name. Usage of \"Shared\" is reserved by Owncloud"
+msgstr "Błędna nazwa folderu. Nazwa \"Shared\" jest zarezerwowana dla Owncloud"
+
+#: js/files.js:704
+msgid "{count} files scanned"
+msgstr "{count} pliki skanowane"
+
+#: js/files.js:712
 msgid "error while scanning"
 msgstr "Wystąpił błąd podczas skanowania"
 
-#: js/files.js:760 templates/index.php:48
+#: js/files.js:785 templates/index.php:65
 msgid "Name"
 msgstr "Nazwa"
 
-#: js/files.js:761 templates/index.php:56
+#: js/files.js:786 templates/index.php:76
 msgid "Size"
 msgstr "Rozmiar"
 
-#: js/files.js:762 templates/index.php:58
+#: js/files.js:787 templates/index.php:78
 msgid "Modified"
 msgstr "Czas modyfikacji"
 
-#: js/files.js:789
-msgid "folder"
-msgstr "folder"
-
-#: js/files.js:791
-msgid "folders"
-msgstr "foldery"
-
-#: js/files.js:799
-msgid "file"
-msgstr "plik"
-
-#: js/files.js:801
-msgid "files"
-msgstr "pliki"
-
-#: js/files.js:845
-msgid "seconds ago"
-msgstr "sekund temu"
-
-#: js/files.js:846
-msgid "minute ago"
-msgstr "minutę temu"
-
-#: js/files.js:847
-msgid "minutes ago"
-msgstr "minut temu"
-
-#: js/files.js:850
-msgid "today"
-msgstr "dziś"
-
-#: js/files.js:851
-msgid "yesterday"
-msgstr "wczoraj"
-
-#: js/files.js:852
-msgid "days ago"
-msgstr "dni temu"
-
-#: js/files.js:853
-msgid "last month"
-msgstr "ostani miesiąc"
-
-#: js/files.js:855
-msgid "months ago"
-msgstr "miesięcy temu"
-
-#: js/files.js:856
-msgid "last year"
-msgstr "ostatni rok"
-
-#: js/files.js:857
-msgid "years ago"
-msgstr "lat temu"
-=======
-#: js/fileactions.js:108 templates/index.php:64
-msgid "Unshare"
-msgstr "Nie udostępniaj"
-
-#: js/fileactions.js:110 templates/index.php:66
-msgid "Delete"
-msgstr "Usuwa element"
-
-#: js/fileactions.js:172
-msgid "Rename"
-msgstr "Zmień nazwę"
-
-#: js/filelist.js:198 js/filelist.js:200
-msgid "{new_name} already exists"
-msgstr "{new_name} już istnieje"
-
-#: js/filelist.js:198 js/filelist.js:200
-msgid "replace"
-msgstr "zastap"
-
-#: js/filelist.js:198
-msgid "suggest name"
-msgstr "zasugeruj nazwę"
-
-#: js/filelist.js:198 js/filelist.js:200
-msgid "cancel"
-msgstr "anuluj"
-
-#: js/filelist.js:247
-msgid "replaced {new_name}"
-msgstr "zastąpiony {new_name}"
-
-#: js/filelist.js:247 js/filelist.js:249 js/filelist.js:281 js/filelist.js:283
-msgid "undo"
-msgstr "wróć"
-
-#: js/filelist.js:249
-msgid "replaced {new_name} with {old_name}"
-msgstr "zastąpiony {new_name} z {old_name}"
-
-#: js/filelist.js:281
-msgid "unshared {files}"
-msgstr "Udostępniane wstrzymane {files}"
-
-#: js/filelist.js:283
-msgid "deleted {files}"
-msgstr "usunięto {files}"
-
-#: js/files.js:171
-msgid "generating ZIP-file, it may take some time."
-msgstr "Generowanie pliku ZIP, może potrwać pewien czas."
-
-#: js/files.js:206
-msgid "Unable to upload your file as it is a directory or has 0 bytes"
-msgstr "Nie można wczytać pliku jeśli jest katalogiem lub ma 0 bajtów"
-
-#: js/files.js:206
-msgid "Upload Error"
-msgstr "Błąd wczytywania"
-
-#: js/files.js:223
-msgid "Close"
-msgstr "Zamknij"
-
-#: js/files.js:237 js/files.js:342 js/files.js:372
-msgid "Pending"
-msgstr "Oczekujące"
-
-#: js/files.js:257
-msgid "1 file uploading"
-msgstr "1 plik wczytany"
-
-#: js/files.js:260 js/files.js:305 js/files.js:320
-msgid "{count} files uploading"
-msgstr "{count} przesyłanie plików"
-
-#: js/files.js:323 js/files.js:356
-msgid "Upload cancelled."
-msgstr "Wczytywanie anulowane."
-
-#: js/files.js:425
-msgid ""
-"File upload is in progress. Leaving the page now will cancel the upload."
-msgstr "Wysyłanie pliku jest w toku. Teraz opuszczając stronę wysyłanie zostanie anulowane."
-
-#: js/files.js:495
-msgid "Invalid name, '/' is not allowed."
-msgstr "Nieprawidłowa nazwa '/' jest niedozwolone."
-
-#: js/files.js:676
-msgid "{count} files scanned"
-msgstr "{count} pliki skanowane"
-
-#: js/files.js:684
-msgid "error while scanning"
-msgstr "Wystąpił błąd podczas skanowania"
-
-#: js/files.js:757 templates/index.php:50
-msgid "Name"
-msgstr "Nazwa"
-
-#: js/files.js:758 templates/index.php:58
-msgid "Size"
-msgstr "Rozmiar"
-
-#: js/files.js:759 templates/index.php:60
-msgid "Modified"
-msgstr "Czas modyfikacji"
-
-#: js/files.js:786
+#: js/files.js:814
 msgid "1 folder"
 msgstr "1 folder"
 
-#: js/files.js:788
+#: js/files.js:816
 msgid "{count} folders"
 msgstr "{count} foldery"
 
-#: js/files.js:796
+#: js/files.js:824
 msgid "1 file"
 msgstr "1 plik"
 
-#: js/files.js:798
+#: js/files.js:826
 msgid "{count} files"
 msgstr "{count} pliki"
->>>>>>> d1c0f2a7
 
 #: templates/admin.php:5
 msgid "File handling"
@@ -359,31 +198,27 @@
 msgid "Maximum upload size"
 msgstr "Maksymalny rozmiar wysyłanego pliku"
 
-#: templates/admin.php:7
+#: templates/admin.php:9
 msgid "max. possible: "
 msgstr "max. możliwych"
 
-#: templates/admin.php:9
+#: templates/admin.php:12
 msgid "Needed for multi-file and folder downloads."
 msgstr "Wymagany do pobierania wielu plików i folderów"
 
-#: templates/admin.php:9
+#: templates/admin.php:14
 msgid "Enable ZIP-download"
 msgstr "Włącz pobieranie ZIP-paczki"
 
-#: templates/admin.php:11
+#: templates/admin.php:17
 msgid "0 is unlimited"
 msgstr "0 jest nielimitowane"
 
-#: templates/admin.php:12
+#: templates/admin.php:19
 msgid "Maximum input size for ZIP files"
 msgstr "Maksymalna wielkość pliku wejściowego ZIP "
 
-<<<<<<< HEAD
-#: templates/admin.php:14
-=======
-#: templates/admin.php:15
->>>>>>> d1c0f2a7
+#: templates/admin.php:23
 msgid "Save"
 msgstr "Zapisz"
 
@@ -391,84 +226,48 @@
 msgid "New"
 msgstr "Nowy"
 
-#: templates/index.php:9
+#: templates/index.php:10
 msgid "Text file"
 msgstr "Plik tekstowy"
 
-#: templates/index.php:10
+#: templates/index.php:12
 msgid "Folder"
 msgstr "Katalog"
 
-#: templates/index.php:11
+#: templates/index.php:14
 msgid "From link"
 msgstr "Z linku"
 
-<<<<<<< HEAD
-#: templates/index.php:20
-=======
-#: templates/index.php:22
->>>>>>> d1c0f2a7
+#: templates/index.php:35
 msgid "Upload"
 msgstr "Prześlij"
 
-#: templates/index.php:29
+#: templates/index.php:43
 msgid "Cancel upload"
 msgstr "Przestań wysyłać"
 
-<<<<<<< HEAD
-#: templates/index.php:40
+#: templates/index.php:57
 msgid "Nothing in here. Upload something!"
 msgstr "Brak zawartości. Proszę wysłać pliki!"
 
-#: templates/index.php:50
-msgid "Share"
-msgstr "Współdziel"
-
-#: templates/index.php:52
+#: templates/index.php:71
 msgid "Download"
 msgstr "Pobiera element"
 
-#: templates/index.php:75
+#: templates/index.php:103
 msgid "Upload too large"
 msgstr "Wysyłany plik ma za duży rozmiar"
 
-#: templates/index.php:77
-=======
-#: templates/index.php:42
-msgid "Nothing in here. Upload something!"
-msgstr "Brak zawartości. Proszę wysłać pliki!"
-
-#: templates/index.php:52
-msgid "Share"
-msgstr "Współdziel"
-
-#: templates/index.php:54
-msgid "Download"
-msgstr "Pobiera element"
-
-#: templates/index.php:77
-msgid "Upload too large"
-msgstr "Wysyłany plik ma za duży rozmiar"
-
-#: templates/index.php:79
->>>>>>> d1c0f2a7
+#: templates/index.php:105
 msgid ""
 "The files you are trying to upload exceed the maximum size for file uploads "
 "on this server."
 msgstr "Pliki które próbujesz przesłać, przekraczają maksymalną, dopuszczalną wielkość."
 
-<<<<<<< HEAD
-#: templates/index.php:82
+#: templates/index.php:110
 msgid "Files are being scanned, please wait."
 msgstr "Skanowanie plików, proszę czekać."
 
-#: templates/index.php:85
-=======
-#: templates/index.php:84
-msgid "Files are being scanned, please wait."
-msgstr "Skanowanie plików, proszę czekać."
-
-#: templates/index.php:87
->>>>>>> d1c0f2a7
+#: templates/index.php:113
 msgid "Current scanning"
 msgstr "Aktualnie skanowane"