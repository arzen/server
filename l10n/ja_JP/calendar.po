# SOME DESCRIPTIVE TITLE.
# Copyright (C) YEAR THE PACKAGE'S COPYRIGHT HOLDER
# This file is distributed under the same license as the PACKAGE package.
# 
# Translators:
# Daisuke Deguchi <ddeguchi@is.nagoya-u.ac.jp>, 2012.
<<<<<<< HEAD
=======
#   <tetuyano+transi@gmail.com>, 2012.
>>>>>>> 46d6fd15
msgid ""
msgstr ""
"Project-Id-Version: ownCloud\n"
"Report-Msgid-Bugs-To: http://bugs.owncloud.org/\n"
<<<<<<< HEAD
"POT-Creation-Date: 2012-06-06 00:12+0200\n"
"PO-Revision-Date: 2012-06-05 22:14+0000\n"
"Last-Translator: icewind <icewind1991@gmail.com>\n"
"Language-Team: Japanese (Japan) (http://www.transifex.net/projects/p/owncloud/language/ja_JP/)\n"
=======
"POT-Creation-Date: 2012-08-22 02:03+0200\n"
"PO-Revision-Date: 2012-08-21 02:29+0000\n"
"Last-Translator: Daisuke Deguchi <ddeguchi@is.nagoya-u.ac.jp>\n"
"Language-Team: Japanese (Japan) (http://www.transifex.com/projects/p/owncloud/language/ja_JP/)\n"
>>>>>>> 46d6fd15
"MIME-Version: 1.0\n"
"Content-Type: text/plain; charset=UTF-8\n"
"Content-Transfer-Encoding: 8bit\n"
"Language: ja_JP\n"
"Plural-Forms: nplurals=1; plural=0\n"

#: ajax/cache/status.php:19
msgid "Not all calendars are completely cached"
msgstr "すべてのカレンダーは完全にキャッシュされていません"

#: ajax/cache/status.php:21
msgid "Everything seems to be completely cached"
msgstr "すべて完全にキャッシュされていると思われます"

#: ajax/categories/rescan.php:29
msgid "No calendars found."
msgstr "カレンダーが見つかりませんでした。"

#: ajax/categories/rescan.php:37
msgid "No events found."
msgstr "イベントが見つかりませんでした。"

#: ajax/event/edit.form.php:20
msgid "Wrong calendar"
msgstr "誤ったカレンダーです"

#: ajax/import/dropimport.php:29 ajax/import/import.php:64
msgid ""
"The file contained either no events or all events are already saved in your "
"calendar."
msgstr "イベントの無いもしくはすべてのイベントを含むファイルは既にあなたのカレンダーに保存されています。"

#: ajax/import/dropimport.php:31 ajax/import/import.php:67
msgid "events has been saved in the new calendar"
msgstr "イベントは新しいカレンダーに保存されました"

#: ajax/import/import.php:56
msgid "Import failed"
msgstr "インポートに失敗"

#: ajax/import/import.php:69
msgid "events has been saved in your calendar"
msgstr "イベントはあなたのカレンダーに保存されました"

#: ajax/settings/guesstimezone.php:25
msgid "New Timezone:"
msgstr "新しいタイムゾーン:"

#: ajax/settings/settimezone.php:23
msgid "Timezone changed"
msgstr "タイムゾーンが変更されました"

#: ajax/settings/settimezone.php:25
msgid "Invalid request"
msgstr "無効なリクエストです"

<<<<<<< HEAD
#: appinfo/app.php:19 templates/calendar.php:15
#: templates/part.eventform.php:33 templates/part.showevent.php:31
#: templates/settings.php:12
msgid "Calendar"
msgstr "カレンダー"

#: js/calendar.js:93
msgid "Deletion failed"
msgstr ""

#: js/calendar.js:828
msgid "ddd"
msgstr ""

#: js/calendar.js:829
msgid "ddd M/d"
msgstr ""

#: js/calendar.js:830
msgid "dddd M/d"
msgstr ""

#: js/calendar.js:833
msgid "MMMM yyyy"
msgstr ""

#: js/calendar.js:835
msgid "MMM d[ yyyy]{ '&#8212;'[ MMM] d yyyy}"
msgstr "MMM d[ yyyy]{ '&#8212;'[ MMM] d yyyy}"

#: js/calendar.js:837
msgid "dddd, MMM d, yyyy"
msgstr ""

#: lib/app.php:125
msgid "Birthday"
msgstr "誕生日"

#: lib/app.php:126
msgid "Business"
msgstr "ビジネス"

#: lib/app.php:127
msgid "Call"
msgstr "電話をかける"

#: lib/app.php:128
msgid "Clients"
msgstr "顧客"

#: lib/app.php:129
msgid "Deliverer"
msgstr "運送会社"

#: lib/app.php:130
msgid "Holidays"
msgstr "休日"

#: lib/app.php:131
msgid "Ideas"
msgstr "アイデア"

#: lib/app.php:132
msgid "Journey"
msgstr "旅行"

#: lib/app.php:133
msgid "Jubilee"
msgstr "記念祭"

#: lib/app.php:134
msgid "Meeting"
msgstr "ミーティング"

#: lib/app.php:135
msgid "Other"
msgstr "その他"

#: lib/app.php:136
msgid "Personal"
msgstr "個人"

#: lib/app.php:137
msgid "Projects"
msgstr "プロジェクト"

#: lib/app.php:138
msgid "Questions"
msgstr "質問事項"

#: lib/app.php:139
msgid "Work"
msgstr "週の始まり"

#: lib/app.php:380
=======
#: appinfo/app.php:37 templates/calendar.php:15
#: templates/part.eventform.php:33 templates/part.showevent.php:33
msgid "Calendar"
msgstr "カレンダー"

#: js/calendar.js:832
msgid "ddd"
msgstr "dddd"

#: js/calendar.js:833
msgid "ddd M/d"
msgstr "M月d日 （dddd）"

#: js/calendar.js:834
msgid "dddd M/d"
msgstr "M月d日 （dddd）"

#: js/calendar.js:837
msgid "MMMM yyyy"
msgstr "yyyy年M月"

#: js/calendar.js:839
msgid "MMM d[ yyyy]{ '&#8212;'[ MMM] d yyyy}"
msgstr "yyyy年M月d日{ '～' [yyyy年][M月]d日}"

#: js/calendar.js:841
msgid "dddd, MMM d, yyyy"
msgstr "yyyy年M月d日 （dddd）"

#: lib/app.php:121
msgid "Birthday"
msgstr "誕生日"

#: lib/app.php:122
msgid "Business"
msgstr "ビジネス"

#: lib/app.php:123
msgid "Call"
msgstr "電話をかける"

#: lib/app.php:124
msgid "Clients"
msgstr "顧客"

#: lib/app.php:125
msgid "Deliverer"
msgstr "運送会社"

#: lib/app.php:126
msgid "Holidays"
msgstr "休日"

#: lib/app.php:127
msgid "Ideas"
msgstr "アイデア"

#: lib/app.php:128
msgid "Journey"
msgstr "旅行"

#: lib/app.php:129
msgid "Jubilee"
msgstr "記念祭"

#: lib/app.php:130
msgid "Meeting"
msgstr "ミーティング"

#: lib/app.php:131
msgid "Other"
msgstr "その他"

#: lib/app.php:132
msgid "Personal"
msgstr "個人"

#: lib/app.php:133
msgid "Projects"
msgstr "プロジェクト"

#: lib/app.php:134
msgid "Questions"
msgstr "質問事項"

#: lib/app.php:135
msgid "Work"
msgstr "週の始まり"

#: lib/app.php:351 lib/app.php:361
msgid "by"
msgstr "による"

#: lib/app.php:359 lib/app.php:399
>>>>>>> 46d6fd15
msgid "unnamed"
msgstr "無名"

#: lib/import.php:184 templates/calendar.php:12
#: templates/part.choosecalendar.php:22
msgid "New Calendar"
msgstr "新しくカレンダーを作成"

#: lib/object.php:372
msgid "Does not repeat"
msgstr "繰り返さない"

#: lib/object.php:373
msgid "Daily"
msgstr "毎日"

#: lib/object.php:374
msgid "Weekly"
msgstr "毎週"

#: lib/object.php:375
msgid "Every Weekday"
msgstr "毎平日"

#: lib/object.php:376
msgid "Bi-Weekly"
msgstr "2週間ごと"

#: lib/object.php:377
msgid "Monthly"
msgstr "毎月"

#: lib/object.php:378
msgid "Yearly"
msgstr "毎年"

#: lib/object.php:388
msgid "never"
msgstr "無し"

#: lib/object.php:389
msgid "by occurrences"
msgstr "回数で指定"

#: lib/object.php:390
msgid "by date"
msgstr "日付で指定"

#: lib/object.php:400
msgid "by monthday"
msgstr "日にちで指定"

#: lib/object.php:401
msgid "by weekday"
msgstr "曜日で指定"

#: lib/object.php:411 templates/calendar.php:5 templates/settings.php:69
msgid "Monday"
<<<<<<< HEAD
msgstr "月曜"
=======
msgstr "月"
>>>>>>> 46d6fd15

#: lib/object.php:412 templates/calendar.php:5
msgid "Tuesday"
<<<<<<< HEAD
msgstr "火曜"
=======
msgstr "火"
>>>>>>> 46d6fd15

#: lib/object.php:413 templates/calendar.php:5
msgid "Wednesday"
<<<<<<< HEAD
msgstr "水曜"
=======
msgstr "水"
>>>>>>> 46d6fd15

#: lib/object.php:414 templates/calendar.php:5
msgid "Thursday"
<<<<<<< HEAD
msgstr "木曜"
=======
msgstr "木"
>>>>>>> 46d6fd15

#: lib/object.php:415 templates/calendar.php:5
msgid "Friday"
<<<<<<< HEAD
msgstr "金曜"
=======
msgstr "金"
>>>>>>> 46d6fd15

#: lib/object.php:416 templates/calendar.php:5
msgid "Saturday"
<<<<<<< HEAD
msgstr "土曜"
=======
msgstr "土"
>>>>>>> 46d6fd15

#: lib/object.php:417 templates/calendar.php:5 templates/settings.php:70
msgid "Sunday"
<<<<<<< HEAD
msgstr "日曜"
=======
msgstr "日"
>>>>>>> 46d6fd15

#: lib/object.php:427
msgid "events week of month"
msgstr "予定のある週を指定"

#: lib/object.php:428
msgid "first"
msgstr "１週目"

#: lib/object.php:429
msgid "second"
msgstr "２週目"

#: lib/object.php:430
msgid "third"
msgstr "３週目"

#: lib/object.php:431
msgid "fourth"
msgstr "４週目"

#: lib/object.php:432
msgid "fifth"
msgstr "５週目"

#: lib/object.php:433
msgid "last"
msgstr "最終週"

#: lib/object.php:467 templates/calendar.php:7
msgid "January"
msgstr "1月"

#: lib/object.php:468 templates/calendar.php:7
msgid "February"
msgstr "2月"

#: lib/object.php:469 templates/calendar.php:7
msgid "March"
msgstr "3月"

#: lib/object.php:470 templates/calendar.php:7
msgid "April"
msgstr "4月"

#: lib/object.php:471 templates/calendar.php:7
msgid "May"
msgstr "5月"

#: lib/object.php:472 templates/calendar.php:7
msgid "June"
msgstr "6月"

#: lib/object.php:473 templates/calendar.php:7
msgid "July"
msgstr "7月"

#: lib/object.php:474 templates/calendar.php:7
msgid "August"
msgstr "8月"

#: lib/object.php:475 templates/calendar.php:7
msgid "September"
msgstr "9月"

#: lib/object.php:476 templates/calendar.php:7
msgid "October"
msgstr "10月"

#: lib/object.php:477 templates/calendar.php:7
msgid "November"
msgstr "11月"

#: lib/object.php:478 templates/calendar.php:7
msgid "December"
msgstr "12月"

#: lib/object.php:488
msgid "by events date"
msgstr "日付で指定"

#: lib/object.php:489
msgid "by yearday(s)"
msgstr "日番号で指定"

#: lib/object.php:490
msgid "by weeknumber(s)"
msgstr "週番号で指定"

#: lib/object.php:491
msgid "by day and month"
msgstr "月と日で指定"

#: lib/search.php:35 lib/search.php:37 lib/search.php:40
msgid "Date"
msgstr "日付"

#: lib/search.php:43
msgid "Cal."
msgstr "カレンダー"

#: templates/calendar.php:6
msgid "Sun."
msgstr "日"

#: templates/calendar.php:6
msgid "Mon."
msgstr "月"

#: templates/calendar.php:6
msgid "Tue."
msgstr "火"

#: templates/calendar.php:6
msgid "Wed."
msgstr "水"

#: templates/calendar.php:6
msgid "Thu."
msgstr "木"

#: templates/calendar.php:6
msgid "Fri."
msgstr "金"

#: templates/calendar.php:6
msgid "Sat."
msgstr "土"

#: templates/calendar.php:8
msgid "Jan."
msgstr "1月"

#: templates/calendar.php:8
msgid "Feb."
msgstr "2月"

#: templates/calendar.php:8
msgid "Mar."
msgstr "3月"

#: templates/calendar.php:8
msgid "Apr."
msgstr "4月"

#: templates/calendar.php:8
msgid "May."
msgstr "5月"

#: templates/calendar.php:8
msgid "Jun."
msgstr "6月"

#: templates/calendar.php:8
msgid "Jul."
msgstr "7月"

#: templates/calendar.php:8
msgid "Aug."
msgstr "8月"

#: templates/calendar.php:8
msgid "Sep."
msgstr "9月"

#: templates/calendar.php:8
msgid "Oct."
msgstr "10月"

#: templates/calendar.php:8
msgid "Nov."
msgstr "11月"

#: templates/calendar.php:8
msgid "Dec."
msgstr "12月"

#: templates/calendar.php:11
msgid "All day"
msgstr "終日"

<<<<<<< HEAD
#: templates/calendar.php:12 templates/part.choosecalendar.php:22
msgid "New Calendar"
msgstr "新しくカレンダーを作成"

=======
>>>>>>> 46d6fd15
#: templates/calendar.php:13
msgid "Missing fields"
msgstr "項目がありません"

#: templates/calendar.php:14 templates/part.eventform.php:19
#: templates/part.showevent.php:11
msgid "Title"
msgstr "タイトル"

#: templates/calendar.php:16
msgid "From Date"
msgstr "開始日"

#: templates/calendar.php:17
msgid "From Time"
msgstr "開始時間"

#: templates/calendar.php:18
msgid "To Date"
msgstr "終了日"

#: templates/calendar.php:19
msgid "To Time"
msgstr "終了時間"

#: templates/calendar.php:20
msgid "The event ends before it starts"
msgstr "イベント終了時間が開始時間より先です"

#: templates/calendar.php:21
msgid "There was a database fail"
msgstr "データベースのエラーがありました"

#: templates/calendar.php:39
msgid "Week"
msgstr "週"

#: templates/calendar.php:40
msgid "Month"
msgstr "月"

#: templates/calendar.php:41
msgid "List"
msgstr "予定リスト"

#: templates/calendar.php:45
msgid "Today"
msgstr "今日"

<<<<<<< HEAD
#: templates/calendar.php:49
msgid "Calendars"
msgstr "カレンダー"

#: templates/calendar.php:67
msgid "There was a fail, while parsing the file."
msgstr "ファイルの構文解析に失敗しました。"

#: templates/part.choosecalendar.php:1
msgid "Choose active calendars"
msgstr "アクティブなカレンダーを選択"
=======
#: templates/calendar.php:46 templates/calendar.php:47
msgid "Settings"
msgstr "設定"
>>>>>>> 46d6fd15

#: templates/part.choosecalendar.php:2
msgid "Your calendars"
msgstr "あなたのカレンダー"

#: templates/part.choosecalendar.php:27
#: templates/part.choosecalendar.rowfields.php:11
msgid "CalDav Link"
msgstr "CalDavへのリンク"

#: templates/part.choosecalendar.php:31
msgid "Shared calendars"
msgstr "共有カレンダー"

#: templates/part.choosecalendar.php:48
msgid "No shared calendars"
msgstr "共有カレンダーはありません"

#: templates/part.choosecalendar.rowfields.php:8
msgid "Share Calendar"
msgstr "カレンダーを共有する"

#: templates/part.choosecalendar.rowfields.php:14
msgid "Download"
msgstr "ダウンロード"

#: templates/part.choosecalendar.rowfields.php:17
msgid "Edit"
msgstr "編集"

#: templates/part.choosecalendar.rowfields.php:20
#: templates/part.editevent.php:9
msgid "Delete"
msgstr "削除"

#: templates/part.choosecalendar.rowfields.shared.php:4
msgid "shared with you by"
msgstr "共有者"

#: templates/part.editcalendar.php:9
msgid "New calendar"
msgstr "新しいカレンダー"

#: templates/part.editcalendar.php:9
msgid "Edit calendar"
msgstr "カレンダーを編集"

#: templates/part.editcalendar.php:12
msgid "Displayname"
msgstr "表示名"

#: templates/part.editcalendar.php:23
msgid "Active"
msgstr "アクティブ"

#: templates/part.editcalendar.php:29
msgid "Calendar color"
msgstr "カレンダーの色"

#: templates/part.editcalendar.php:42
msgid "Save"
msgstr "保存"

#: templates/part.editcalendar.php:42 templates/part.editevent.php:8
#: templates/part.newevent.php:6
msgid "Submit"
msgstr "完了"

#: templates/part.editcalendar.php:43
msgid "Cancel"
msgstr "キャンセル"

#: templates/part.editevent.php:1
msgid "Edit an event"
msgstr "イベントを編集"

#: templates/part.editevent.php:10
msgid "Export"
msgstr "エクスポート"

#: templates/part.eventform.php:8 templates/part.showevent.php:3
msgid "Eventinfo"
msgstr "イベント情報"

#: templates/part.eventform.php:9 templates/part.showevent.php:4
msgid "Repeating"
msgstr "繰り返し"

#: templates/part.eventform.php:10 templates/part.showevent.php:5
msgid "Alarm"
msgstr "アラーム"

#: templates/part.eventform.php:11 templates/part.showevent.php:6
msgid "Attendees"
msgstr "参加者"

#: templates/part.eventform.php:13
msgid "Share"
msgstr "共有"

#: templates/part.eventform.php:21
msgid "Title of the Event"
msgstr "イベントのタイトル"

#: templates/part.eventform.php:27 templates/part.showevent.php:19
msgid "Category"
msgstr "カテゴリー"

#: templates/part.eventform.php:29
msgid "Separate categories with commas"
msgstr "カテゴリをコンマで区切る"

#: templates/part.eventform.php:30
msgid "Edit categories"
msgstr "カテゴリを編集"

#: templates/part.eventform.php:56 templates/part.showevent.php:52
msgid "All Day Event"
msgstr "終日イベント"

#: templates/part.eventform.php:60 templates/part.showevent.php:56
msgid "From"
msgstr "開始"

#: templates/part.eventform.php:68 templates/part.showevent.php:64
msgid "To"
msgstr "終了"

#: templates/part.eventform.php:76 templates/part.showevent.php:72
msgid "Advanced options"
msgstr "詳細設定"

#: templates/part.eventform.php:81 templates/part.showevent.php:77
msgid "Location"
msgstr "場所"

#: templates/part.eventform.php:83
msgid "Location of the Event"
msgstr "イベントの場所"

#: templates/part.eventform.php:89 templates/part.showevent.php:85
msgid "Description"
msgstr "メモ"

#: templates/part.eventform.php:91
msgid "Description of the Event"
msgstr "イベントの説明"

#: templates/part.eventform.php:100 templates/part.showevent.php:95
msgid "Repeat"
msgstr "繰り返し"

#: templates/part.eventform.php:107 templates/part.showevent.php:102
msgid "Advanced"
msgstr "詳細設定"

#: templates/part.eventform.php:151 templates/part.showevent.php:146
msgid "Select weekdays"
msgstr "曜日を指定"

#: templates/part.eventform.php:164 templates/part.eventform.php:177
#: templates/part.showevent.php:159 templates/part.showevent.php:172
msgid "Select days"
msgstr "日付を指定"

#: templates/part.eventform.php:169 templates/part.showevent.php:164
msgid "and the events day of year."
msgstr "対象の年を選択する。"

#: templates/part.eventform.php:182 templates/part.showevent.php:177
msgid "and the events day of month."
msgstr "対象の月を選択する。"

#: templates/part.eventform.php:190 templates/part.showevent.php:185
msgid "Select months"
msgstr "月を指定する"

#: templates/part.eventform.php:203 templates/part.showevent.php:198
msgid "Select weeks"
msgstr "週を指定する"

#: templates/part.eventform.php:208 templates/part.showevent.php:203
msgid "and the events week of year."
msgstr "対象の週を選択する。"

#: templates/part.eventform.php:214 templates/part.showevent.php:209
msgid "Interval"
msgstr "間隔"

#: templates/part.eventform.php:220 templates/part.showevent.php:215
msgid "End"
msgstr "繰り返す期間"

#: templates/part.eventform.php:233 templates/part.showevent.php:228
msgid "occurrences"
msgstr "回繰り返す"

#: templates/part.import.php:14
msgid "create a new calendar"
msgstr "新規カレンダーの作成"

#: templates/part.import.php:17
msgid "Import a calendar file"
msgstr "カレンダーファイルをインポート"

#: templates/part.import.php:24
msgid "Please choose a calendar"
msgstr "カレンダーを選択してください"

#: templates/part.import.php:36
msgid "Name of new calendar"
msgstr "新規カレンダーの名称"

#: templates/part.import.php:44
msgid "Take an available name!"
msgstr "利用可能な名前を指定してください！"

#: templates/part.import.php:45
msgid ""
"A Calendar with this name already exists. If you continue anyhow, these "
"calendars will be merged."
msgstr "このカレンダー名はすでに使われています。もし続行する場合は、これらのカレンダーはマージされます。"

#: templates/part.import.php:47
msgid "Import"
msgstr "インポート"

#: templates/part.import.php:56
msgid "Close Dialog"
msgstr "ダイアログを閉じる"

#: templates/part.newevent.php:1
msgid "Create a new event"
msgstr "新しいイベントを作成"

#: templates/part.showevent.php:1
msgid "View an event"
msgstr "イベントを閲覧"

#: templates/part.showevent.php:23
msgid "No categories selected"
msgstr "カテゴリが選択されていません"
<<<<<<< HEAD

#: templates/part.showevent.php:25
msgid "Select category"
msgstr "カテゴリーを選択してください"
=======
>>>>>>> 46d6fd15

#: templates/part.showevent.php:37
msgid "of"
msgstr "of"

#: templates/part.showevent.php:59 templates/part.showevent.php:67
msgid "at"
msgstr "at"

#: templates/settings.php:10
msgid "General"
msgstr "一般"

#: templates/settings.php:15
msgid "Timezone"
msgstr "タイムゾーン"

<<<<<<< HEAD
#: templates/settings.php:31
msgid "Check always for changes of the timezone"
msgstr "タイムゾーンの変更を常に確認"
=======
#: templates/settings.php:47
msgid "Update timezone automatically"
msgstr "自動的にタイムゾーンを更新"
>>>>>>> 46d6fd15

#: templates/settings.php:52
msgid "Time format"
msgstr "時刻の表示形式"

#: templates/settings.php:57
msgid "24h"
msgstr "24h"

#: templates/settings.php:58
msgid "12h"
msgstr "12h"

<<<<<<< HEAD
#: templates/settings.php:40
msgid "First day of the week"
msgstr "週の始まり"

#: templates/settings.php:49
msgid "Calendar CalDAV syncing address:"
msgstr "CalDAVカレンダーの同期アドレス:"
=======
#: templates/settings.php:64
msgid "Start week on"
msgstr "1週間の初めの曜日"

#: templates/settings.php:76
msgid "Cache"
msgstr "キャッシュ"

#: templates/settings.php:80
msgid "Clear cache for repeating events"
msgstr "繰り返しイベントのキャッシュをクリア"

#: templates/settings.php:85
msgid "URLs"
msgstr "URL"

#: templates/settings.php:87
msgid "Calendar CalDAV syncing addresses"
msgstr "CalDAVカレンダーの同期用アドレス"

#: templates/settings.php:87
msgid "more info"
msgstr "さらに"

#: templates/settings.php:89
msgid "Primary address (Kontact et al)"
msgstr "プライマリアドレス（コンタクト等）"

#: templates/settings.php:91
msgid "iOS/OS X"
msgstr "iOS/OS X"

#: templates/settings.php:93
msgid "Read only iCalendar link(s)"
msgstr "読み取り専用のiCalendarリンク"
>>>>>>> 46d6fd15

#: templates/share.dropdown.php:20
msgid "Users"
msgstr "ユーザ"

#: templates/share.dropdown.php:21
msgid "select users"
msgstr "ユーザを選択"

#: templates/share.dropdown.php:36 templates/share.dropdown.php:62
msgid "Editable"
msgstr "編集可能"

#: templates/share.dropdown.php:48
msgid "Groups"
msgstr "グループ"

#: templates/share.dropdown.php:49
msgid "select groups"
msgstr "グループを選択"

#: templates/share.dropdown.php:75
msgid "make public"
msgstr "公開する"<|MERGE_RESOLUTION|>--- conflicted
+++ resolved
@@ -4,25 +4,15 @@
 # 
 # Translators:
 # Daisuke Deguchi <ddeguchi@is.nagoya-u.ac.jp>, 2012.
-<<<<<<< HEAD
-=======
 #   <tetuyano+transi@gmail.com>, 2012.
->>>>>>> 46d6fd15
 msgid ""
 msgstr ""
 "Project-Id-Version: ownCloud\n"
 "Report-Msgid-Bugs-To: http://bugs.owncloud.org/\n"
-<<<<<<< HEAD
-"POT-Creation-Date: 2012-06-06 00:12+0200\n"
-"PO-Revision-Date: 2012-06-05 22:14+0000\n"
-"Last-Translator: icewind <icewind1991@gmail.com>\n"
-"Language-Team: Japanese (Japan) (http://www.transifex.net/projects/p/owncloud/language/ja_JP/)\n"
-=======
 "POT-Creation-Date: 2012-08-22 02:03+0200\n"
 "PO-Revision-Date: 2012-08-21 02:29+0000\n"
 "Last-Translator: Daisuke Deguchi <ddeguchi@is.nagoya-u.ac.jp>\n"
 "Language-Team: Japanese (Japan) (http://www.transifex.com/projects/p/owncloud/language/ja_JP/)\n"
->>>>>>> 46d6fd15
 "MIME-Version: 1.0\n"
 "Content-Type: text/plain; charset=UTF-8\n"
 "Content-Transfer-Encoding: 8bit\n"
@@ -79,103 +69,6 @@
 msgid "Invalid request"
 msgstr "無効なリクエストです"
 
-<<<<<<< HEAD
-#: appinfo/app.php:19 templates/calendar.php:15
-#: templates/part.eventform.php:33 templates/part.showevent.php:31
-#: templates/settings.php:12
-msgid "Calendar"
-msgstr "カレンダー"
-
-#: js/calendar.js:93
-msgid "Deletion failed"
-msgstr ""
-
-#: js/calendar.js:828
-msgid "ddd"
-msgstr ""
-
-#: js/calendar.js:829
-msgid "ddd M/d"
-msgstr ""
-
-#: js/calendar.js:830
-msgid "dddd M/d"
-msgstr ""
-
-#: js/calendar.js:833
-msgid "MMMM yyyy"
-msgstr ""
-
-#: js/calendar.js:835
-msgid "MMM d[ yyyy]{ '&#8212;'[ MMM] d yyyy}"
-msgstr "MMM d[ yyyy]{ '&#8212;'[ MMM] d yyyy}"
-
-#: js/calendar.js:837
-msgid "dddd, MMM d, yyyy"
-msgstr ""
-
-#: lib/app.php:125
-msgid "Birthday"
-msgstr "誕生日"
-
-#: lib/app.php:126
-msgid "Business"
-msgstr "ビジネス"
-
-#: lib/app.php:127
-msgid "Call"
-msgstr "電話をかける"
-
-#: lib/app.php:128
-msgid "Clients"
-msgstr "顧客"
-
-#: lib/app.php:129
-msgid "Deliverer"
-msgstr "運送会社"
-
-#: lib/app.php:130
-msgid "Holidays"
-msgstr "休日"
-
-#: lib/app.php:131
-msgid "Ideas"
-msgstr "アイデア"
-
-#: lib/app.php:132
-msgid "Journey"
-msgstr "旅行"
-
-#: lib/app.php:133
-msgid "Jubilee"
-msgstr "記念祭"
-
-#: lib/app.php:134
-msgid "Meeting"
-msgstr "ミーティング"
-
-#: lib/app.php:135
-msgid "Other"
-msgstr "その他"
-
-#: lib/app.php:136
-msgid "Personal"
-msgstr "個人"
-
-#: lib/app.php:137
-msgid "Projects"
-msgstr "プロジェクト"
-
-#: lib/app.php:138
-msgid "Questions"
-msgstr "質問事項"
-
-#: lib/app.php:139
-msgid "Work"
-msgstr "週の始まり"
-
-#: lib/app.php:380
-=======
 #: appinfo/app.php:37 templates/calendar.php:15
 #: templates/part.eventform.php:33 templates/part.showevent.php:33
 msgid "Calendar"
@@ -270,7 +163,6 @@
 msgstr "による"
 
 #: lib/app.php:359 lib/app.php:399
->>>>>>> 46d6fd15
 msgid "unnamed"
 msgstr "無名"
 
@@ -329,59 +221,31 @@
 
 #: lib/object.php:411 templates/calendar.php:5 templates/settings.php:69
 msgid "Monday"
-<<<<<<< HEAD
-msgstr "月曜"
-=======
 msgstr "月"
->>>>>>> 46d6fd15
 
 #: lib/object.php:412 templates/calendar.php:5
 msgid "Tuesday"
-<<<<<<< HEAD
-msgstr "火曜"
-=======
 msgstr "火"
->>>>>>> 46d6fd15
 
 #: lib/object.php:413 templates/calendar.php:5
 msgid "Wednesday"
-<<<<<<< HEAD
-msgstr "水曜"
-=======
 msgstr "水"
->>>>>>> 46d6fd15
 
 #: lib/object.php:414 templates/calendar.php:5
 msgid "Thursday"
-<<<<<<< HEAD
-msgstr "木曜"
-=======
 msgstr "木"
->>>>>>> 46d6fd15
 
 #: lib/object.php:415 templates/calendar.php:5
 msgid "Friday"
-<<<<<<< HEAD
-msgstr "金曜"
-=======
 msgstr "金"
->>>>>>> 46d6fd15
 
 #: lib/object.php:416 templates/calendar.php:5
 msgid "Saturday"
-<<<<<<< HEAD
-msgstr "土曜"
-=======
 msgstr "土"
->>>>>>> 46d6fd15
 
 #: lib/object.php:417 templates/calendar.php:5 templates/settings.php:70
 msgid "Sunday"
-<<<<<<< HEAD
-msgstr "日曜"
-=======
 msgstr "日"
->>>>>>> 46d6fd15
 
 #: lib/object.php:427
 msgid "events week of month"
@@ -563,13 +427,6 @@
 msgid "All day"
 msgstr "終日"
 
-<<<<<<< HEAD
-#: templates/calendar.php:12 templates/part.choosecalendar.php:22
-msgid "New Calendar"
-msgstr "新しくカレンダーを作成"
-
-=======
->>>>>>> 46d6fd15
 #: templates/calendar.php:13
 msgid "Missing fields"
 msgstr "項目がありません"
@@ -619,23 +476,9 @@
 msgid "Today"
 msgstr "今日"
 
-<<<<<<< HEAD
-#: templates/calendar.php:49
-msgid "Calendars"
-msgstr "カレンダー"
-
-#: templates/calendar.php:67
-msgid "There was a fail, while parsing the file."
-msgstr "ファイルの構文解析に失敗しました。"
-
-#: templates/part.choosecalendar.php:1
-msgid "Choose active calendars"
-msgstr "アクティブなカレンダーを選択"
-=======
 #: templates/calendar.php:46 templates/calendar.php:47
 msgid "Settings"
 msgstr "設定"
->>>>>>> 46d6fd15
 
 #: templates/part.choosecalendar.php:2
 msgid "Your calendars"
@@ -878,13 +721,6 @@
 #: templates/part.showevent.php:23
 msgid "No categories selected"
 msgstr "カテゴリが選択されていません"
-<<<<<<< HEAD
-
-#: templates/part.showevent.php:25
-msgid "Select category"
-msgstr "カテゴリーを選択してください"
-=======
->>>>>>> 46d6fd15
 
 #: templates/part.showevent.php:37
 msgid "of"
@@ -902,15 +738,9 @@
 msgid "Timezone"
 msgstr "タイムゾーン"
 
-<<<<<<< HEAD
-#: templates/settings.php:31
-msgid "Check always for changes of the timezone"
-msgstr "タイムゾーンの変更を常に確認"
-=======
 #: templates/settings.php:47
 msgid "Update timezone automatically"
 msgstr "自動的にタイムゾーンを更新"
->>>>>>> 46d6fd15
 
 #: templates/settings.php:52
 msgid "Time format"
@@ -924,15 +754,6 @@
 msgid "12h"
 msgstr "12h"
 
-<<<<<<< HEAD
-#: templates/settings.php:40
-msgid "First day of the week"
-msgstr "週の始まり"
-
-#: templates/settings.php:49
-msgid "Calendar CalDAV syncing address:"
-msgstr "CalDAVカレンダーの同期アドレス:"
-=======
 #: templates/settings.php:64
 msgid "Start week on"
 msgstr "1週間の初めの曜日"
@@ -968,7 +789,6 @@
 #: templates/settings.php:93
 msgid "Read only iCalendar link(s)"
 msgstr "読み取り専用のiCalendarリンク"
->>>>>>> 46d6fd15
 
 #: templates/share.dropdown.php:20
 msgid "Users"
