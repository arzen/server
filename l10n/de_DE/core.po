# SOME DESCRIPTIVE TITLE.
# Copyright (C) YEAR THE PACKAGE'S COPYRIGHT HOLDER
# This file is distributed under the same license as the PACKAGE package.
# 
# Translators:
<<<<<<< HEAD
# goeck <admin@s-goecker.de>, 2011-2012
# infinity8 <alex.hotz@gmail.com>, 2011
# a.tangemann <a.tangemann@web.de>, 2012
# Mirodin <blobbyjj@ymail.com>, 2012
# deh3nne <deh3nne@deviantdev.com>, 2012
# george <social@georgehrke.com>, 2011
# I Robot <owncloud-bot@tmit.eu>, 2013
# I Robot <owncloud-bot@tmit.eu>, 2012
# Jan-Christoph Borchardt <JanCBorchardt@fsfe.org>, 2011
# Lukas Reschke <lukas@statuscode.ch>, 2013
# fmms <mail@felixmoeller.de>, 2012
# Marcel Kühlhorn <susefan93@gmx.de>, 2012-2013
# mike.f <m.fresel@sysangels.com>, 2012
# JamFX <niko@nik-o-mat.de>, 2012
# Phi Lieb <>, 2012
# stefanniedermann <stefan.niedermann@googlemail.com>, 2013
# Valermos <Steve_Reichert@gmx.de>, 2013
# Susi <>, 2013
# I Robot <owncloud-bot@tmit.eu>, 2012
# traductor <transifex-2.7.mensaje@spamgourmet.com>, 2013
# traductor <transifex-2.7.mensaje@spamgourmet.com>, 2012
# Mirodin <blobbyjj@ymail.com>, 2013
=======
# arkascha <foss@christian-reiner.info>, 2013
# traductor <transifex-2.7.mensaje@spamgourmet.com>, 2013
>>>>>>> 6163a856
msgid ""
msgstr ""
"Project-Id-Version: ownCloud\n"
"Report-Msgid-Bugs-To: http://bugs.owncloud.org/\n"
<<<<<<< HEAD
"POT-Creation-Date: 2013-04-18 02:04+0200\n"
"PO-Revision-Date: 2013-04-17 12:50+0000\n"
"Last-Translator: Lukas Reschke <lukas@statuscode.ch>\n"
=======
"POT-Creation-Date: 2013-05-01 01:59+0200\n"
"PO-Revision-Date: 2013-04-30 16:00+0000\n"
"Last-Translator: traductor <transifex-2.7.mensaje@spamgourmet.com>\n"
>>>>>>> 6163a856
"Language-Team: German (Germany) <translations@owncloud.org>\n"
"MIME-Version: 1.0\n"
"Content-Type: text/plain; charset=UTF-8\n"
"Content-Transfer-Encoding: 8bit\n"
"Language: de_DE\n"
"Plural-Forms: nplurals=2; plural=(n != 1);\n"

#: ajax/share.php:97
#, php-format
msgid "User %s shared a file with you"
msgstr "Der Nutzer %s hat eine Datei mit Ihnen geteilt"

#: ajax/share.php:99
#, php-format
msgid "User %s shared a folder with you"
msgstr "%s hat einen Ordner mit Ihnen geteilt"

#: ajax/share.php:101
#, php-format
msgid ""
"User %s shared the file \"%s\" with you. It is available for download here: "
"%s"
msgstr "%s hat die Datei \"%s\" mit Ihnen geteilt. Sie ist hier zum Download verfügbar: %s"

#: ajax/share.php:104
#, php-format
msgid ""
"User %s shared the folder \"%s\" with you. It is available for download "
"here: %s"
msgstr "%s hat den Ordner \"%s\" mit Ihnen geteilt. Er ist hier zum Download verfügbar: %s"

#: ajax/vcategories/add.php:26 ajax/vcategories/edit.php:25
msgid "Category type not provided."
msgstr "Kategorie nicht angegeben."

#: ajax/vcategories/add.php:30
msgid "No category to add?"
msgstr "Keine Kategorie hinzuzufügen?"

#: ajax/vcategories/add.php:37
#, php-format
msgid "This category already exists: %s"
msgstr "Die nachfolgende Kategorie existiert bereits: %s"

#: ajax/vcategories/addToFavorites.php:26 ajax/vcategories/delete.php:27
#: ajax/vcategories/favorites.php:24
#: ajax/vcategories/removeFromFavorites.php:26
msgid "Object type not provided."
msgstr "Objekttyp nicht angegeben."

#: ajax/vcategories/addToFavorites.php:30
#: ajax/vcategories/removeFromFavorites.php:30
#, php-format
msgid "%s ID not provided."
msgstr "%s ID nicht angegeben."

#: ajax/vcategories/addToFavorites.php:35
#, php-format
msgid "Error adding %s to favorites."
msgstr "Fehler beim Hinzufügen von %s zu den Favoriten."

#: ajax/vcategories/delete.php:35 js/oc-vcategories.js:136
msgid "No categories selected for deletion."
msgstr "Es wurden keine Kategorien zum Löschen ausgewählt."

#: ajax/vcategories/removeFromFavorites.php:35
#, php-format
msgid "Error removing %s from favorites."
msgstr "Fehler beim Entfernen von %s von den Favoriten."

#: js/config.php:34
msgid "Sunday"
msgstr "Sonntag"

#: js/config.php:35
msgid "Monday"
msgstr "Montag"

#: js/config.php:36
msgid "Tuesday"
msgstr "Dienstag"

#: js/config.php:37
msgid "Wednesday"
msgstr "Mittwoch"

#: js/config.php:38
msgid "Thursday"
msgstr "Donnerstag"

#: js/config.php:39
msgid "Friday"
msgstr "Freitag"

#: js/config.php:40
msgid "Saturday"
msgstr "Samstag"

#: js/config.php:45
msgid "January"
msgstr "Januar"

#: js/config.php:46
msgid "February"
msgstr "Februar"

#: js/config.php:47
msgid "March"
msgstr "März"

#: js/config.php:48
msgid "April"
msgstr "April"

#: js/config.php:49
msgid "May"
msgstr "Mai"

#: js/config.php:50
msgid "June"
msgstr "Juni"

#: js/config.php:51
msgid "July"
msgstr "Juli"

#: js/config.php:52
msgid "August"
msgstr "August"

#: js/config.php:53
msgid "September"
msgstr "September"

#: js/config.php:54
msgid "October"
msgstr "Oktober"

#: js/config.php:55
msgid "November"
msgstr "November"

#: js/config.php:56
msgid "December"
msgstr "Dezember"

#: js/js.js:286
msgid "Settings"
msgstr "Einstellungen"

#: js/js.js:718
msgid "seconds ago"
msgstr "Gerade eben"

#: js/js.js:719
msgid "1 minute ago"
msgstr "Vor 1 Minute"

#: js/js.js:720
msgid "{minutes} minutes ago"
msgstr "Vor {minutes} Minuten"

#: js/js.js:721
msgid "1 hour ago"
msgstr "Vor einer Stunde"

#: js/js.js:722
msgid "{hours} hours ago"
msgstr "Vor {hours} Stunden"

#: js/js.js:723
msgid "today"
msgstr "Heute"

#: js/js.js:724
msgid "yesterday"
msgstr "Gestern"

#: js/js.js:725
msgid "{days} days ago"
msgstr "Vor {days} Tag(en)"

#: js/js.js:726
msgid "last month"
msgstr "Letzten Monat"

#: js/js.js:727
msgid "{months} months ago"
msgstr "Vor {months} Monaten"

#: js/js.js:728
msgid "months ago"
msgstr "Vor Monaten"

#: js/js.js:729
msgid "last year"
msgstr "Letztes Jahr"

#: js/js.js:730
msgid "years ago"
msgstr "Vor Jahren"

#: js/oc-dialogs.js:117 js/oc-dialogs.js:247
msgid "Ok"
msgstr "OK"

#: js/oc-dialogs.js:121 js/oc-dialogs.js:189 js/oc-dialogs.js:240
msgid "Cancel"
msgstr "Abbrechen"

#: js/oc-dialogs.js:185
msgid "Choose"
msgstr "Auswählen"

#: js/oc-dialogs.js:215
msgid "Yes"
msgstr "Ja"

#: js/oc-dialogs.js:222
msgid "No"
msgstr "Nein"

#: js/oc-vcategories.js:5 js/oc-vcategories.js:85 js/oc-vcategories.js:102
#: js/oc-vcategories.js:117 js/oc-vcategories.js:132 js/oc-vcategories.js:162
msgid "The object type is not specified."
msgstr "Der Objekttyp ist nicht angegeben."

#: js/oc-vcategories.js:14 js/oc-vcategories.js:80 js/oc-vcategories.js:95
#: js/oc-vcategories.js:110 js/oc-vcategories.js:125 js/oc-vcategories.js:136
#: js/oc-vcategories.js:172 js/oc-vcategories.js:189 js/oc-vcategories.js:195
#: js/oc-vcategories.js:199 js/share.js:136 js/share.js:143 js/share.js:577
#: js/share.js:589
msgid "Error"
msgstr "Fehler"

#: js/oc-vcategories.js:179
msgid "The app name is not specified."
msgstr "Der App-Name ist nicht angegeben."

#: js/oc-vcategories.js:194
msgid "The required file {file} is not installed!"
msgstr "Die benötigte Datei {file} ist nicht installiert!"

#: js/share.js:30 js/share.js:45 js/share.js:87
msgid "Shared"
msgstr "Geteilt"

#: js/share.js:90
msgid "Share"
msgstr "Teilen"

#: js/share.js:125 js/share.js:617
msgid "Error while sharing"
msgstr "Fehler beim Teilen"

#: js/share.js:136
msgid "Error while unsharing"
msgstr "Fehler bei der Aufhebung der Teilung"

#: js/share.js:143
msgid "Error while changing permissions"
msgstr "Fehler bei der Änderung der Rechte"

#: js/share.js:152
msgid "Shared with you and the group {group} by {owner}"
msgstr "Von {owner} mit Ihnen und der Gruppe {group} geteilt."

#: js/share.js:154
msgid "Shared with you by {owner}"
msgstr "Von {owner} mit Ihnen geteilt."

#: js/share.js:159
msgid "Share with"
msgstr "Teilen mit"

#: js/share.js:164
msgid "Share with link"
msgstr "Über einen Link teilen"

#: js/share.js:167
msgid "Password protect"
msgstr "Passwortschutz"

#: js/share.js:169 templates/installation.php:54 templates/login.php:35
msgid "Password"
msgstr "Passwort"

#: js/share.js:173
msgid "Email link to person"
msgstr "Link per E-Mail verschicken"

#: js/share.js:174
msgid "Send"
msgstr "Senden"

#: js/share.js:178
msgid "Set expiration date"
msgstr "Ein Ablaufdatum setzen"

#: js/share.js:179
msgid "Expiration date"
msgstr "Ablaufdatum"

#: js/share.js:211
msgid "Share via email:"
msgstr "Mittels einer E-Mail teilen:"

#: js/share.js:213
msgid "No people found"
msgstr "Niemand gefunden"

#: js/share.js:251
msgid "Resharing is not allowed"
msgstr "Das Weiterverteilen ist nicht erlaubt"

#: js/share.js:287
msgid "Shared in {item} with {user}"
msgstr "Freigegeben in {item} von {user}"

#: js/share.js:308
msgid "Unshare"
msgstr "Freigabe aufheben"

#: js/share.js:320
msgid "can edit"
msgstr "kann bearbeiten"

#: js/share.js:322
msgid "access control"
msgstr "Zugriffskontrolle"

#: js/share.js:325
msgid "create"
msgstr "erstellen"

#: js/share.js:328
msgid "update"
msgstr "aktualisieren"

#: js/share.js:331
msgid "delete"
msgstr "löschen"

#: js/share.js:334
msgid "share"
msgstr "teilen"

#: js/share.js:368 js/share.js:564
msgid "Password protected"
msgstr "Passwortgeschützt"

#: js/share.js:577
msgid "Error unsetting expiration date"
msgstr "Fehler beim Entfernen des Ablaufdatums"

#: js/share.js:589
msgid "Error setting expiration date"
msgstr "Fehler beim Setzen des Ablaufdatums"

#: js/share.js:604
msgid "Sending ..."
msgstr "Sende ..."

#: js/share.js:615
msgid "Email sent"
msgstr "Email gesendet"

#: js/update.js:14
msgid ""
"The update was unsuccessful. Please report this issue to the <a "
"href=\"https://github.com/owncloud/core/issues\" target=\"_blank\">ownCloud "
"community</a>."
msgstr "Das Update ist fehlgeschlagen. Bitte melden Sie dieses Problem an die <a href=\"https://github.com/owncloud/core/issues\" target=\"_blank\">ownCloud Community</a>."

#: js/update.js:18
msgid "The update was successful. Redirecting you to ownCloud now."
msgstr "Das Update war erfolgreich. Sie werden nun zu ownCloud weitergeleitet."

#: lostpassword/controller.php:48
msgid "ownCloud password reset"
msgstr "ownCloud-Passwort zurücksetzen"

#: lostpassword/templates/email.php:2
msgid "Use the following link to reset your password: {link}"
msgstr "Nutzen Sie den nachfolgenden Link, um Ihr Passwort zurückzusetzen: {link}"

#: lostpassword/templates/lostpassword.php:3
msgid "You will receive a link to reset your password via Email."
msgstr "Sie erhalten einen Link per E-Mail, um Ihr Passwort zurückzusetzen."

#: lostpassword/templates/lostpassword.php:5
msgid "Reset email send."
msgstr "Eine E-Mail zum Zurücksetzen des Passworts wurde gesendet."

#: lostpassword/templates/lostpassword.php:8
msgid "Request failed!"
msgstr "Die Anfrage schlug fehl!"

#: lostpassword/templates/lostpassword.php:11 templates/installation.php:48
#: templates/login.php:28
msgid "Username"
msgstr "Benutzername"

#: lostpassword/templates/lostpassword.php:14
msgid "Request reset"
msgstr "Zurücksetzung beantragen"

#: lostpassword/templates/resetpassword.php:4
msgid "Your password was reset"
msgstr "Ihr Passwort wurde zurückgesetzt."

#: lostpassword/templates/resetpassword.php:5
msgid "To login page"
msgstr "Zur Login-Seite"

#: lostpassword/templates/resetpassword.php:8
msgid "New password"
msgstr "Neues Passwort"

#: lostpassword/templates/resetpassword.php:11
msgid "Reset password"
msgstr "Passwort zurücksetzen"

#: strings.php:5
msgid "Personal"
msgstr "Persönlich"

#: strings.php:6
msgid "Users"
msgstr "Benutzer"

#: strings.php:7
msgid "Apps"
msgstr "Anwendungen"

#: strings.php:8
msgid "Admin"
msgstr "Admin"

#: strings.php:9
msgid "Help"
msgstr "Hilfe"

#: templates/403.php:12
msgid "Access forbidden"
msgstr "Zugriff verboten"

#: templates/404.php:12
msgid "Cloud not found"
msgstr "Cloud wurde nicht gefunden"

#: templates/edit_categories_dialog.php:4
msgid "Edit categories"
msgstr "Kategorien bearbeiten"

#: templates/edit_categories_dialog.php:16
msgid "Add"
msgstr "Hinzufügen"

#: templates/installation.php:24 templates/installation.php:31
#: templates/installation.php:38
msgid "Security Warning"
msgstr "Sicherheitshinweis"

#: templates/installation.php:25
msgid "Your PHP version is vulnerable to the NULL Byte attack (CVE-2006-7243)"
msgstr "Ihre PHP Version ist durch die NULL Byte Attacke (CVE-2006-7243) angreifbar"

#: templates/installation.php:26
msgid "Please update your PHP installation to use ownCloud securely."
msgstr "Bitte bringen Sie Ihre PHP Version auf den neuesten Stand um ownCloud sicher nutzen zu können."

#: templates/installation.php:32
msgid ""
"No secure random number generator is available, please enable the PHP "
"OpenSSL extension."
msgstr "Es ist kein sicherer Zufallszahlengenerator verfügbar, bitte aktivieren Sie die PHP-Erweiterung für OpenSSL."

#: templates/installation.php:33
msgid ""
"Without a secure random number generator an attacker may be able to predict "
"password reset tokens and take over your account."
msgstr "Ohne einen sicheren Zufallszahlengenerator sind Angreifer in der Lage, die Tokens für das Zurücksetzen der Passwörter vorherzusehen und Ihr Konto zu übernehmen."

#: templates/installation.php:39
msgid ""
"Your data directory and files are probably accessible from the internet "
"because the .htaccess file does not work."
msgstr "Ihr Datenverzeichnis und Ihre Dateien sind wahrscheinlich vom Internet aus erreichbar, weil die .htaccess-Datei nicht funktioniert."

#: templates/installation.php:40
msgid ""
"For information how to properly configure your server, please see the <a "
"href=\"http://doc.owncloud.org/server/5.0/admin_manual/installation.html\" "
"target=\"_blank\">documentation</a>."
msgstr "Bitte lesen Sie die <a href=\"http://doc.owncloud.org/server/5.0/admin_manual/installation.html\" target=\"_blank\">Dokumentation</a> für Informationen, wie Sie Ihren Server konfigurieren."

#: templates/installation.php:44
msgid "Create an <strong>admin account</strong>"
msgstr "<strong>Administrator-Konto</strong> anlegen"

#: templates/installation.php:62
msgid "Advanced"
msgstr "Fortgeschritten"

#: templates/installation.php:64
msgid "Data folder"
msgstr "Datenverzeichnis"

#: templates/installation.php:74
msgid "Configure the database"
msgstr "Datenbank einrichten"

#: templates/installation.php:79 templates/installation.php:91
#: templates/installation.php:102 templates/installation.php:113
#: templates/installation.php:125
msgid "will be used"
msgstr "wird verwendet"

#: templates/installation.php:137
msgid "Database user"
msgstr "Datenbank-Benutzer"

#: templates/installation.php:144
msgid "Database password"
msgstr "Datenbank-Passwort"

#: templates/installation.php:149
msgid "Database name"
msgstr "Datenbank-Name"

#: templates/installation.php:159
msgid "Database tablespace"
msgstr "Datenbank-Tablespace"

#: templates/installation.php:166
msgid "Database host"
msgstr "Datenbank-Host"

#: templates/installation.php:172
msgid "Finish setup"
msgstr "Installation abschließen"

#: templates/layout.guest.php:40
msgid "web services under your control"
msgstr "Web-Services unter Ihrer Kontrolle"

<<<<<<< HEAD
#: templates/layout.user.php:58
=======
#: templates/layout.user.php:36
#, php-format
msgid "%s is available. Get more information on how to update."
msgstr "%s ist nicht verfügbar. Holen Sie weitere Informationen zu Aktualisierungen ein."

#: templates/layout.user.php:61
>>>>>>> 6163a856
msgid "Log out"
msgstr "Abmelden"

#: templates/login.php:10
msgid "Automatic logon rejected!"
msgstr "Automatische Anmeldung verweigert."

#: templates/login.php:11
msgid ""
"If you did not change your password recently, your account may be "
"compromised!"
msgstr "Wenn Sie Ihr Passwort nicht vor kurzem geändert haben, könnte Ihr\nAccount kompromittiert sein!"

#: templates/login.php:13
msgid "Please change your password to secure your account again."
msgstr "Bitte ändern Sie Ihr Passwort, um Ihr Konto wieder zu sichern."

#: templates/login.php:19
msgid "Lost your password?"
msgstr "Passwort vergessen?"

#: templates/login.php:41
msgid "remember"
msgstr "merken"

#: templates/login.php:43
msgid "Log in"
msgstr "Einloggen"

#: templates/login.php:49
msgid "Alternative Logins"
msgstr "Alternative Logins"

#: templates/part.pagenavi.php:3
msgid "prev"
msgstr "Zurück"

#: templates/part.pagenavi.php:20
msgid "next"
msgstr "Weiter"

#: templates/update.php:3
#, php-format
msgid "Updating ownCloud to version %s, this may take a while."
msgstr "Aktualisiere ownCloud auf Version %s. Dies könnte eine Weile dauern."<|MERGE_RESOLUTION|>--- conflicted
+++ resolved
@@ -3,46 +3,15 @@
 # This file is distributed under the same license as the PACKAGE package.
 # 
 # Translators:
-<<<<<<< HEAD
-# goeck <admin@s-goecker.de>, 2011-2012
-# infinity8 <alex.hotz@gmail.com>, 2011
-# a.tangemann <a.tangemann@web.de>, 2012
-# Mirodin <blobbyjj@ymail.com>, 2012
-# deh3nne <deh3nne@deviantdev.com>, 2012
-# george <social@georgehrke.com>, 2011
-# I Robot <owncloud-bot@tmit.eu>, 2013
-# I Robot <owncloud-bot@tmit.eu>, 2012
-# Jan-Christoph Borchardt <JanCBorchardt@fsfe.org>, 2011
-# Lukas Reschke <lukas@statuscode.ch>, 2013
-# fmms <mail@felixmoeller.de>, 2012
-# Marcel Kühlhorn <susefan93@gmx.de>, 2012-2013
-# mike.f <m.fresel@sysangels.com>, 2012
-# JamFX <niko@nik-o-mat.de>, 2012
-# Phi Lieb <>, 2012
-# stefanniedermann <stefan.niedermann@googlemail.com>, 2013
-# Valermos <Steve_Reichert@gmx.de>, 2013
-# Susi <>, 2013
-# I Robot <owncloud-bot@tmit.eu>, 2012
-# traductor <transifex-2.7.mensaje@spamgourmet.com>, 2013
-# traductor <transifex-2.7.mensaje@spamgourmet.com>, 2012
-# Mirodin <blobbyjj@ymail.com>, 2013
-=======
 # arkascha <foss@christian-reiner.info>, 2013
 # traductor <transifex-2.7.mensaje@spamgourmet.com>, 2013
->>>>>>> 6163a856
 msgid ""
 msgstr ""
 "Project-Id-Version: ownCloud\n"
 "Report-Msgid-Bugs-To: http://bugs.owncloud.org/\n"
-<<<<<<< HEAD
-"POT-Creation-Date: 2013-04-18 02:04+0200\n"
-"PO-Revision-Date: 2013-04-17 12:50+0000\n"
-"Last-Translator: Lukas Reschke <lukas@statuscode.ch>\n"
-=======
 "POT-Creation-Date: 2013-05-01 01:59+0200\n"
 "PO-Revision-Date: 2013-04-30 16:00+0000\n"
 "Last-Translator: traductor <transifex-2.7.mensaje@spamgourmet.com>\n"
->>>>>>> 6163a856
 "Language-Team: German (Germany) <translations@owncloud.org>\n"
 "MIME-Version: 1.0\n"
 "Content-Type: text/plain; charset=UTF-8\n"
@@ -243,7 +212,7 @@
 
 #: js/js.js:730
 msgid "years ago"
-msgstr "Vor Jahren"
+msgstr "Vor  Jahren"
 
 #: js/oc-dialogs.js:117 js/oc-dialogs.js:247
 msgid "Ok"
@@ -326,7 +295,7 @@
 msgid "Password protect"
 msgstr "Passwortschutz"
 
-#: js/share.js:169 templates/installation.php:54 templates/login.php:35
+#: js/share.js:169 templates/installation.php:54 templates/login.php:26
 msgid "Password"
 msgstr "Passwort"
 
@@ -429,24 +398,27 @@
 msgid "Use the following link to reset your password: {link}"
 msgstr "Nutzen Sie den nachfolgenden Link, um Ihr Passwort zurückzusetzen: {link}"
 
-#: lostpassword/templates/lostpassword.php:3
+#: lostpassword/templates/lostpassword.php:4
+msgid ""
+"The link to reset your password has been sent to your email.<br>If you do "
+"not receive it within a reasonable amount of time, check your spam/junk "
+"folders.<br>If it is not there ask your local administrator ."
+msgstr "Der Link zum Rücksetzen Ihres Passworts ist an Ihre E-Mail-Adresse gesendet worde.<br>Wenn Sie ihn nicht innerhalb einer sinnvollen Zeitspanne erhalten prüfen Sie bitte Ihre Spam-Verzeichnisse.<br>Wenn er nicht dort ist fragen Sie Ihren lokalen Administrator."
+
+#: lostpassword/templates/lostpassword.php:12
+msgid "Request failed!<br>Did you make sure your email/username was right?"
+msgstr "Anfrage fehlgeschlagen!<br>Haben Sie darauf geachtet, dass E-Mail-Adresse/Nutzername korrekt waren?"
+
+#: lostpassword/templates/lostpassword.php:15
 msgid "You will receive a link to reset your password via Email."
 msgstr "Sie erhalten einen Link per E-Mail, um Ihr Passwort zurückzusetzen."
 
-#: lostpassword/templates/lostpassword.php:5
-msgid "Reset email send."
-msgstr "Eine E-Mail zum Zurücksetzen des Passworts wurde gesendet."
-
-#: lostpassword/templates/lostpassword.php:8
-msgid "Request failed!"
-msgstr "Die Anfrage schlug fehl!"
-
-#: lostpassword/templates/lostpassword.php:11 templates/installation.php:48
-#: templates/login.php:28
+#: lostpassword/templates/lostpassword.php:18 templates/installation.php:48
+#: templates/login.php:19
 msgid "Username"
 msgstr "Benutzername"
 
-#: lostpassword/templates/lostpassword.php:14
+#: lostpassword/templates/lostpassword.php:21
 msgid "Request reset"
 msgstr "Zurücksetzung beantragen"
 
@@ -476,11 +448,11 @@
 
 #: strings.php:7
 msgid "Apps"
-msgstr "Anwendungen"
+msgstr "Apps"
 
 #: strings.php:8
 msgid "Admin"
-msgstr "Admin"
+msgstr "Administrator"
 
 #: strings.php:9
 msgid "Help"
@@ -496,7 +468,7 @@
 
 #: templates/edit_categories_dialog.php:4
 msgid "Edit categories"
-msgstr "Kategorien bearbeiten"
+msgstr "Kategorien ändern"
 
 #: templates/edit_categories_dialog.php:16
 msgid "Add"
@@ -590,46 +562,42 @@
 msgid "web services under your control"
 msgstr "Web-Services unter Ihrer Kontrolle"
 
-<<<<<<< HEAD
-#: templates/layout.user.php:58
-=======
 #: templates/layout.user.php:36
 #, php-format
 msgid "%s is available. Get more information on how to update."
 msgstr "%s ist nicht verfügbar. Holen Sie weitere Informationen zu Aktualisierungen ein."
 
 #: templates/layout.user.php:61
->>>>>>> 6163a856
 msgid "Log out"
 msgstr "Abmelden"
 
-#: templates/login.php:10
+#: templates/login.php:9
 msgid "Automatic logon rejected!"
 msgstr "Automatische Anmeldung verweigert."
 
-#: templates/login.php:11
+#: templates/login.php:10
 msgid ""
 "If you did not change your password recently, your account may be "
 "compromised!"
 msgstr "Wenn Sie Ihr Passwort nicht vor kurzem geändert haben, könnte Ihr\nAccount kompromittiert sein!"
 
-#: templates/login.php:13
+#: templates/login.php:12
 msgid "Please change your password to secure your account again."
 msgstr "Bitte ändern Sie Ihr Passwort, um Ihr Konto wieder zu sichern."
 
-#: templates/login.php:19
+#: templates/login.php:34
 msgid "Lost your password?"
 msgstr "Passwort vergessen?"
 
-#: templates/login.php:41
+#: templates/login.php:39
 msgid "remember"
 msgstr "merken"
 
-#: templates/login.php:43
+#: templates/login.php:41
 msgid "Log in"
 msgstr "Einloggen"
 
-#: templates/login.php:49
+#: templates/login.php:47
 msgid "Alternative Logins"
 msgstr "Alternative Logins"
 
