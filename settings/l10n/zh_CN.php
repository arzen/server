<?php $TRANSLATIONS = array(
<<<<<<< HEAD
"OpenID Changed" => "OpenID 已修改",
"Invalid request" => "非法请求",
=======
"Unable to load list from App Store" => "无法从应用商店载入列表",
"Email saved" => "电子邮件已保存",
"Invalid email" => "无效的电子邮件",
"OpenID Changed" => "OpenID 已修改",
"Invalid request" => "非法请求",
"Authentication error" => "认证错误",
>>>>>>> 46d6fd15
"Language changed" => "语言已修改",
"Error" => "错误",
"Disable" => "禁用",
"Enable" => "启用",
"Saving..." => "正在保存",
"__language_name__" => "简体中文",
<<<<<<< HEAD
=======
"Security Warning" => "安全警告",
"Cron" => "计划任务",
"execute one task with each page loaded" => "为每个装入的页面执行任务",
"use systems cron service" => "实现系统 cron 服务",
>>>>>>> 46d6fd15
"Log" => "日志",
"More" => "更多",
"Add your App" => "添加应用",
"Select an App" => "选择一个应用",
"See application page at apps.owncloud.com" => "查看在 app.owncloud.com 的应用程序页面",
"-licensed" => "-许可证",
"by" => "由",
"Documentation" => "文档",
"Managing Big Files" => "管理大文件",
"Ask a question" => "提问",
"Problems connecting to help database." => "连接帮助数据库错误 ",
"Go there manually." => "手动访问",
"Answer" => "回答",
"You use" => "您使用了",
"of the available" => "的空间，总容量为",
"Desktop and Mobile Syncing Clients" => "桌面和移动设备同步程序",
"Download" => "下载",
"Your password got changed" => "密码已修改",
"Unable to change your password" => "无法修改密码",
"Current password" => "当前密码",
"New password" => "新密码",
"show" => "显示",
"Change password" => "修改密码",
"Email" => "电子邮件",
"Your email address" => "您的电子邮件",
"Fill in an email address to enable password recovery" => "填写电子邮件地址以启用密码恢复",
"Language" => "语言",
"Help translate" => "帮助翻译",
"use this address to connect to your ownCloud in your file manager" => "在文件管理器中使用这个地址来连接到您的 ownCloud",
"Name" => "名称",
"Password" => "密码",
"Groups" => "组",
"Create" => "创建",
"Default Quota" => "默认配额",
"Other" => "其它",
<<<<<<< HEAD
=======
"Group Admin" => "组管理",
>>>>>>> 46d6fd15
"Quota" => "配额",
"Delete" => "删除"
);<|MERGE_RESOLUTION|>--- conflicted
+++ resolved
@@ -1,28 +1,20 @@
 <?php $TRANSLATIONS = array(
-<<<<<<< HEAD
-"OpenID Changed" => "OpenID 已修改",
-"Invalid request" => "非法请求",
-=======
 "Unable to load list from App Store" => "无法从应用商店载入列表",
 "Email saved" => "电子邮件已保存",
 "Invalid email" => "无效的电子邮件",
 "OpenID Changed" => "OpenID 已修改",
 "Invalid request" => "非法请求",
 "Authentication error" => "认证错误",
->>>>>>> 46d6fd15
 "Language changed" => "语言已修改",
 "Error" => "错误",
 "Disable" => "禁用",
 "Enable" => "启用",
 "Saving..." => "正在保存",
 "__language_name__" => "简体中文",
-<<<<<<< HEAD
-=======
 "Security Warning" => "安全警告",
 "Cron" => "计划任务",
 "execute one task with each page loaded" => "为每个装入的页面执行任务",
 "use systems cron service" => "实现系统 cron 服务",
->>>>>>> 46d6fd15
 "Log" => "日志",
 "More" => "更多",
 "Add your App" => "添加应用",
@@ -58,10 +50,7 @@
 "Create" => "创建",
 "Default Quota" => "默认配额",
 "Other" => "其它",
-<<<<<<< HEAD
-=======
 "Group Admin" => "组管理",
->>>>>>> 46d6fd15
 "Quota" => "配额",
 "Delete" => "删除"
 );