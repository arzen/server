<?xml version="1.0" encoding="utf-8" ?>
<database>

	<name>*dbname*</name>
	<create>true</create>
	<overwrite>false</overwrite>

	<charset>utf8</charset>

	<table>

		<name>*dbprefix*appconfig</name>

		<declaration>

			<field>
				<name>appid</name>
				<type>text</type>
				<default></default>
				<notnull>true</notnull>
				<length>32</length>
			</field>

			<field>
				<name>configkey</name>
				<type>text</type>
				<default></default>
				<notnull>true</notnull>
				<length>64</length>
			</field>

			<field>
				<name>configvalue</name>
				<type>clob</type>
				<notnull>true</notnull>
			</field>

			<index>
				<name>appconfig_appid_key_index</name>
				<field>
					<name>appid</name>
					<sorting>ascending</sorting>
				</field>
				<field>
					<name>configkey</name>
					<sorting>ascending</sorting>
				</field>
			</index>

		</declaration>

	</table>

	<table>

		<name>*dbprefix*fscache</name>

		<declaration>

			<field>
				<name>id</name>
				<autoincrement>1</autoincrement>
				<type>integer</type>
				<default>0</default>
				<notnull>true</notnull>
				<length>4</length>
			</field>

			<field>
				<name>path</name>
				<type>text</type>
				<default></default>
				<notnull>true</notnull>
				<length>512</length>
			</field>

			<field>
				<name>path_hash</name>
				<type>text</type>
				<default></default>
				<notnull>true</notnull>
				<length>32</length>
			</field>

			<field>
				<name>parent</name>
				<type>integer</type>
				<default>0</default>
				<notnull>true</notnull>
				<length>8</length>
			</field>

			<field>
				<name>name</name>
				<type>text</type>
				<default></default>
				<notnull>true</notnull>
				<length>300</length>
			</field>

			<field>
				<name>user</name>
				<type>text</type>
				<default></default>
				<notnull>true</notnull>
				<length>64</length>
			</field>

			<field>
				<name>size</name>
				<type>integer</type>
				<default>0</default>
				<notnull>true</notnull>
				<length>8</length>
			</field>

			<field>
				<name>ctime</name>
				<type>integer</type>
				<default>0</default>
				<notnull>true</notnull>
				<length>8</length>
			</field>

			<field>
				<name>mtime</name>
				<type>integer</type>
				<default>0</default>
				<notnull>true</notnull>
				<length>8</length>
			</field>

			<field>
				<name>mimetype</name>
				<type>text</type>
				<default></default>
				<notnull>true</notnull>
				<length>96</length>
			</field>

			<field>
				<name>mimepart</name>
				<type>text</type>
				<default></default>
				<notnull>true</notnull>
				<length>32</length>
			</field>

			<field>
				<name>encrypted</name>
				<type>integer</type>
				<default>0</default>
				<notnull>true</notnull>
				<length>1</length>
			</field>

			<field>
				<name>versioned</name>
				<type>integer</type>
				<default>0</default>
				<notnull>true</notnull>
				<length>1</length>
			</field>

			<field>
				<name>writable</name>
				<type>integer</type>
				<default>0</default>
				<notnull>true</notnull>
				<length>1</length>
			</field>

			<index>
				<name>fscache_path_hash_index</name>
				<field>
					<name>path_hash</name>
					<sorting>ascending</sorting>
				</field>
			</index>

			<index>
				<name>parent_index</name>
				<field>
					<name>parent</name>
					<sorting>ascending</sorting>
				</field>
			</index>

			<index>
				<name>name_index</name>
				<field>
					<name>name</name>
					<sorting>ascending</sorting>
				</field>
			</index>

			<index>
				<name>parent_name_index</name>
				<field>
					<name>parent</name>
					<sorting>ascending</sorting>
				</field>
				<field>
					<name>name</name>
					<sorting>ascending</sorting>
				</field>
			</index>

		</declaration>

	</table>

	<table>

		<name>*dbprefix*group_user</name>

		<declaration>

			<field>
				<name>gid</name>
				<type>text</type>
				<default></default>
				<notnull>true</notnull>
				<length>64</length>
			</field>

			<field>
				<name>uid</name>
				<type>text</type>
				<default></default>
				<notnull>true</notnull>
				<length>64</length>
			</field>

		</declaration>

	</table>

	<table>

		<name>*dbprefix*group_admin</name>

		<declaration>

			<field>
				<name>gid</name>
				<type>text</type>
				<default></default>
				<notnull>true</notnull>
				<length>64</length>
			</field>

			<field>
				<name>uid</name>
				<type>text</type>
				<default></default>
				<notnull>true</notnull>
				<length>64</length>
			</field>

		</declaration>

	</table>

	<table>

		<name>*dbprefix*groups</name>

		<declaration>

			<field>
				<name>gid</name>
				<type>text</type>
				<default></default>
				<notnull>true</notnull>
				<length>64</length>
			</field>

			<index>
				<name>groups_pKey</name>
				<primary>true</primary>
				<field>
					<name>gid</name>
					<sorting>ascending</sorting>
				</field>
			</index>

		</declaration>

	</table>

	<table>

		<name>*dbprefix*locks</name>

		<declaration>

			<field>
				<name>id</name>
				<type>integer</type>
				<default>0</default>
				<notnull>true</notnull>
				<autoincrement>1</autoincrement>
				<unsigned>true</unsigned>
				<length>4</length>
			</field>

			<field>
				<name>userid</name>
				<type>text</type>
				<default></default>
				<notnull>false</notnull>
				<length>64</length>
			</field>

			<field>
				<name>owner</name>
				<type>text</type>
				<default></default>
				<notnull>false</notnull>
				<length>100</length>
			</field>

			<field>
				<name>timeout</name>
				<type>integer</type>
				<notnull>false</notnull>
				<unsigned>true</unsigned>
				<length>4</length>
			</field>

			<field>
				<name>created</name>
				<type>integer</type>
				<notnull>false</notnull>
				<length>8</length>
			</field>

			<field>
				<name>token</name>
				<type>text</type>
				<default></default>
				<notnull>false</notnull>
				<length>100</length>
			</field>

			<field>
				<name>scope</name>
				<type>integer</type>
				<notnull>false</notnull>
				<length>1</length>
			</field>

			<field>
				<name>depth</name>
				<type>integer</type>
				<notnull>false</notnull>
				<length>1</length>
			</field>

			<field>
				<name>uri</name>
				<type>clob</type>
				<notnull>false</notnull>
			</field>

		</declaration>

	</table>

	<table>

		<name>*dbprefix*preferences</name>

		<declaration>

			<field>
				<name>userid</name>
				<type>text</type>
				<default></default>
				<notnull>true</notnull>
				<length>64</length>
			</field>

			<field>
				<name>appid</name>
				<type>text</type>
				<default></default>
				<notnull>true</notnull>
				<length>32</length>
			</field>

			<field>
				<name>configkey</name>
				<type>text</type>
				<default></default>
				<notnull>true</notnull>
				<length>64</length>
			</field>

			<field>
				<name>configvalue</name>
				<type>clob</type>
				<notnull>false</notnull>
			</field>

			<index>
				<name>pref_userid_appid_key_index</name>
				<field>
					<name>userid</name>
					<sorting>ascending</sorting>
				</field>
				<field>
					<name>appid</name>
					<sorting>ascending</sorting>
				</field>
				<field>
					<name>configkey</name>
					<sorting>ascending</sorting>
				</field>
			</index>

		</declaration>

	</table>

	<table>

		<name>*dbprefix*properties</name>

		<declaration>

			<field>
				<name>userid</name>
				<type>text</type>
				<default></default>
				<notnull>true</notnull>
				<length>64</length>
			</field>

			<field>
				<name>propertypath</name>
				<type>text</type>
				<default></default>
				<notnull>true</notnull>
				<length>255</length>
			</field>

			<field>
				<name>propertyname</name>
				<type>text</type>
				<default></default>
				<notnull>true</notnull>
				<length>255</length>
			</field>

			<field>
				<name>propertyvalue</name>
				<type>text</type>
				<notnull>true</notnull>
				<length>255</length>
			</field>

		</declaration>

	</table>

	<table>

		<name>*dbprefix*share</name>

		<declaration>

			<field>
				<name>id</name>
				<autoincrement>1</autoincrement>
				<type>integer</type>
				<default>0</default>
				<notnull>true</notnull>
				<length>4</length>
			</field>

			<field>
				<name>share_type</name>
				<type>integer</type>
				<default>0</default>
				<notnull>true</notnull>
				<length>1</length>
			</field>

			<field>
				<name>share_with</name>
				<type>text</type>
				<default></default>
				<notnull>false</notnull>
				<length>255</length>
			</field>

			<field>
				<name>uid_owner</name>
				<type>text</type>
				<default></default>
				<notnull>true</notnull>
				<length>255</length>
			</field>

			<field>
				<name>parent</name>
				<type>integer</type>
				<notnull>false</notnull>
				<length>4</length>
			</field>

			<field>
				<name>item_type</name>
				<type>text</type>
				<default></default>
				<notnull>true</notnull>
				<length>64</length>
			</field>

			<field>
				<name>item_source</name>
				<type>text</type>
				<default></default>
				<notnull>false</notnull>
				<length>255</length>
			</field>

			<field>
				<name>item_target</name>
				<type>text</type>
				<default></default>
				<notnull>false</notnull>
				<length>255</length>
			</field>

			<field>
				<name>file_source</name>
				<type>integer</type>
				<notnull>false</notnull>
				<length>4</length>
			</field>

			<field>
				<name>file_target</name>
				<type>text</type>
				<default></default>
				<notnull>false</notnull>
				<length>512</length>
			</field>

			<field>
				<name>permissions</name>
				<type>integer</type>
				<default>0</default>
				<notnull>true</notnull>
				<length>1</length>
			</field>

			<field>
				<name>stime</name>
				<type>integer</type>
				<default>0</default>
				<notnull>true</notnull>
				<length>8</length>
			</field>

			<field>
				<name>accepted</name>
				<type>integer</type>
				<default>0</default>
				<notnull>true</notnull>
				<length>1</length>
			</field>

			<field>
				<name>expiration</name>
				<type>timestamp</type>
				<default></default>
				<notnull>false</notnull>
			</field>

		</declaration>

	</table>

	<table>

		<name>*dbprefix*queuedtasks</name>

		<declaration>

			<field>
				<name>id</name>
				<type>integer</type>
				<default>0</default>
				<notnull>true</notnull>
				<autoincrement>1</autoincrement>
				<unsigned>true</unsigned>
				<length>4</length>
			</field>

			<field>
				<name>app</name>
				<type>text</type>
				<default></default>
				<notnull>true</notnull>
				<length>255</length>
			</field>

			<field>
				<name>klass</name>
				<type>text</type>
				<default></default>
				<notnull>true</notnull>
				<length>255</length>
			</field>

			<field>
				<name>method</name>
				<type>text</type>
				<default></default>
				<notnull>true</notnull>
				<length>255</length>
			</field>

			<field>
				<name>parameters</name>
				<type>text</type>
				<notnull>true</notnull>
				<length>255</length>
			</field>

		</declaration>

	</table>

	<table>

		<name>*dbprefix*users</name>

		<declaration>

			<field>
				<name>uid</name>
				<type>text</type>
				<default></default>
				<notnull>true</notnull>
				<length>64</length>
			</field>

			<field>
				<name>password</name>
				<type>text</type>
				<default></default>
				<notnull>true</notnull>
				<length>255</length>
			</field>

			<index>
				<name>users_pKey</name>
				<primary>true</primary>
				<field>
					<name>uid</name>
					<sorting>ascending</sorting>
				</field>
			</index>

		</declaration>

	</table>
<<<<<<< HEAD
=======

	<table>

		<name>*dbprefix*vcategory</name>

		<declaration>

			<field>
				<name>id</name>
				<type>integer</type>
				<default>0</default>
				<notnull>true</notnull>
				<autoincrement>1</autoincrement>
				<unsigned>true</unsigned>
				<length>4</length>
			</field>

			<field>
				<name>uid</name>
				<type>text</type>
				<default></default>
				<notnull>true</notnull>
				<length>64</length>
			</field>

			<field>
				<name>type</name>
				<type>text</type>
				<default></default>
				<notnull>true</notnull>
				<length>64</length>
			</field>

			<field>
				<name>category</name>
				<type>text</type>
				<default></default>
				<notnull>true</notnull>
				<length>255</length>
			</field>

			<index>
				<name>uid_index</name>
				<field>
					<name>uid</name>
					<sorting>ascending</sorting>
				</field>
			</index>

			<index>
				<name>type_index</name>
				<field>
					<name>type</name>
					<sorting>ascending</sorting>
				</field>
			</index>

			<index>
				<name>category_index</name>
				<field>
					<name>category</name>
					<sorting>ascending</sorting>
				</field>
			</index>

		</declaration>
	</table>

	<table>

		<name>*dbprefix*vcategory_to_object</name>

		<declaration>

		<field>
			<name>objid</name>
			<type>integer</type>
			<default>0</default>
			<notnull>true</notnull>
			<unsigned>true</unsigned>
			<length>4</length>
		</field>

		<field>
			<name>categoryid</name>
			<type>integer</type>
			<default>0</default>
			<notnull>true</notnull>
			<unsigned>true</unsigned>
			<length>4</length>
		</field>

		<field>
			<name>type</name>
			<type>text</type>
			<default></default>
			<notnull>true</notnull>
			<length>64</length>
		</field>

		<index>
			<primary>true</primary>
			<unique>true</unique>
			<name>category_object_index</name>
			<field>
				<name>categoryid</name>
				<sorting>ascending</sorting>
			</field>
			<field>
				<name>objid</name>
				<sorting>ascending</sorting>
			</field>
			<field>
				<name>type</name>
				<sorting>ascending</sorting>
			</field>
		</index>

		</declaration>

	</table>
>>>>>>> d1c0f2a7

</database><|MERGE_RESOLUTION|>--- conflicted
+++ resolved
@@ -46,6 +46,13 @@
 					<sorting>ascending</sorting>
 				</field>
 			</index>
+			<index>
+				<name>appconfig_config_key_index</name>
+				<field>
+					<name>configkey</name>
+					<sorting>ascending</sorting>
+				</field>
+			</index>
 
 		</declaration>
 
@@ -257,6 +264,13 @@
 				<notnull>true</notnull>
 				<length>64</length>
 			</field>
+			<index>
+				<name>group_admin_uid</name>
+				<field>
+					<name>uid</name>
+					<sorting>ascending</sorting>
+				</field>
+			</index>
 
 		</declaration>
 
@@ -581,6 +595,21 @@
 				<notnull>false</notnull>
 			</field>
 
+			<field>
+				<name>token</name>
+				<type>text</type>
+				<default></default>
+				<notnull>false</notnull>
+				<length>32</length>
+			</field>
+
+			<index>
+				<name>token_index</name>
+				<field>
+					<name>token</name>
+					<sorting>ascending</sorting>
+				</field>
+			</index>
 		</declaration>
 
 	</table>
@@ -670,8 +699,6 @@
 		</declaration>
 
 	</table>
-<<<<<<< HEAD
-=======
 
 	<table>
 
@@ -793,6 +820,5 @@
 		</declaration>
 
 	</table>
->>>>>>> d1c0f2a7
 
 </database>