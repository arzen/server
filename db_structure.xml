<?xml version="1.0" encoding="utf-8" ?>
<database>

<<<<<<< HEAD
 <name>*dbname*</name>
 <create>true</create>
 <overwrite>false</overwrite>

 <charset>utf8</charset>

 <table>

  <name>*dbprefix*appconfig</name>

  <declaration>

   <field>
    <name>appid</name>
    <type>text</type>
    <default></default>
    <notnull>true</notnull>
    <length>255</length>
   </field>

   <field>
    <name>configkey</name>
    <type>text</type>
    <default></default>
    <notnull>true</notnull>
    <length>255</length>
   </field>

   <field>
    <name>configvalue</name>
    <type>text</type>
    <notnull>true</notnull>
    <length>255</length>
   </field>



  </declaration>

 </table>

 <table>

  <name>*dbprefix*fscache</name>

  <declaration>

   <field>
	   <name>id</name>
	   <autoincrement>1</autoincrement>
	   <type>integer</type>
	   <default>0</default>
	   <notnull>true</notnull>
	   <length>4</length>
   </field>

   <field>
    <name>path</name>
    <type>text</type>
    <default></default>
    <notnull>true</notnull>
    <length>512</length>
   </field>

   <field>
	   <name>path_hash</name>
	   <type>text</type>
	   <default></default>
	   <notnull>true</notnull>
	   <length>32</length>
   </field>

   <field>
	   <name>parent</name>
	   <type>integer</type>
	   <default>
	   </default>
	   <notnull>true</notnull>
	   <length>8</length>
   </field>

   <field>
	   <name>name</name>
	   <type>text</type>
	   <default>
	   </default>
	   <notnull>true</notnull>
	   <length>300</length>
   </field>

   <field>
	   <name>user</name>
	   <type>text</type>
	   <default>
	   </default>
	   <notnull>true</notnull>
	   <length>64</length>
   </field>

   <field>
    <name>size</name>
    <type>integer</type>
    <default></default>
    <notnull>true</notnull>
    <length>8</length>
   </field>

   <field>
	   <name>ctime</name>
	   <type>integer</type>
	   <default>
	   </default>
	   <notnull>true</notnull>
	   <length>8</length>
   </field>

   <field>
	   <name>mtime</name>
	   <type>integer</type>
	   <default>
	   </default>
	   <notnull>true</notnull>
	   <length>8</length>
   </field>

   <field>
	   <name>mimetype</name>
	   <type>text</type>
	   <default>
	   </default>
	   <notnull>true</notnull>
	   <length>96</length>
   </field>

   <field>
	   <name>mimepart</name>
	   <type>text</type>
	   <default>
	   </default>
	   <notnull>true</notnull>
	   <length>32</length>
   </field>

   <field>
	   <name>encrypted</name>
	   <type>integer</type>
	   <default>0</default>
	   <notnull>true</notnull>
	   <length>1</length>
   </field>

   <field>
	   <name>versioned</name>
	   <type>integer</type>
	   <default>0</default>
	   <notnull>true</notnull>
	   <length>1</length>
   </field>

   <field>
	   <name>writable</name>
	   <type>integer</type>
	   <default>0</default>
	   <notnull>true</notnull>
	   <length>1</length>
   </field>

   <index>
	   <name>fscache_path_hash_index</name>
    <field>
     <name>path_hash</name>
     <sorting>ascending</sorting>
    </field>
   </index>

   <index>
	   <name>parent_index</name>
	   <field>
		   <name>parent</name>
		   <sorting>ascending</sorting>
	   </field>
   </index>

   <index>
	   <name>name_index</name>
	   <field>
		   <name>name</name>
		   <sorting>ascending</sorting>
	   </field>
   </index>

   <index>
	   <name>parent_name_index</name>
	   <field>
		   <name>parent</name>
		   <sorting>ascending</sorting>
	   </field>
	   <field>
		   <name>name</name>
		   <sorting>ascending</sorting>
	   </field>
   </index>

  </declaration>

 </table>

 <table>

  <name>*dbprefix*group_user</name>

  <declaration>

   <field>
    <name>gid</name>
    <type>text</type>
    <default></default>
    <notnull>true</notnull>
    <length>64</length>
   </field>

   <field>
    <name>uid</name>
    <type>text</type>
    <default></default>
    <notnull>true</notnull>
    <length>64</length>
   </field>

  </declaration>

 </table>

 <table>

  <name>*dbprefix*group_admin</name>

  <declaration>

   <field>
    <name>gid</name>
    <type>text</type>
    <default></default>
    <notnull>true</notnull>
    <length>64</length>
   </field>

   <field>
    <name>uid</name>
    <type>text</type>
    <default></default>
    <notnull>true</notnull>
    <length>64</length>
   </field>

  </declaration>

 </table>

 <table>

  <name>*dbprefix*groups</name>

  <declaration>

   <field>
    <name>gid</name>
    <type>text</type>
    <default></default>
    <notnull>true</notnull>
    <length>64</length>
   </field>

   <index>
    <name>groups_pKey</name>
    <primary>true</primary>
    <field>
     <name>gid</name>
     <sorting>ascending</sorting>
    </field>
   </index>

  </declaration>

 </table>

 <table>

  <name>*dbprefix*locks</name>

  <declaration>

   <field>
    <name>id</name>
    <type>integer</type>
    <default>0</default>
    <notnull>true</notnull>
    <autoincrement>1</autoincrement>
    <unsigned>true</unsigned>
    <length>4</length>
   </field>

   <field>
    <name>userid</name>
    <type>text</type>
    <default></default>
    <notnull>false</notnull>
    <length>200</length>
   </field>

   <field>
    <name>owner</name>
    <type>text</type>
    <default></default>
    <notnull>false</notnull>
    <length>100</length>
   </field>

   <field>
    <name>timeout</name>
    <type>integer</type>
    <default></default>
    <notnull>false</notnull>
    <unsigned>true</unsigned>
    <length>4</length>
   </field>

   <field>
    <name>created</name>
    <type>integer</type>
    <default></default>
    <notnull>false</notnull>
    <length>8</length>
   </field>

   <field>
    <name>token</name>
    <type>text</type>
    <default></default>
    <notnull>false</notnull>
    <length>100</length>
   </field>

   <field>
    <name>scope</name>
    <type>integer</type>
    <default></default>
    <notnull>false</notnull>
    <length>1</length>
   </field>

   <field>
    <name>depth</name>
    <type>integer</type>
    <default></default>
    <notnull>false</notnull>
    <length>1</length>
   </field>

   <field>
    <name>uri</name>
    <type>clob</type>
    <notnull>false</notnull>
   </field>

  </declaration>

 </table>

 <table>

  <name>*dbprefix*preferences</name>

  <declaration>

   <field>
    <name>userid</name>
    <type>text</type>
    <default></default>
    <notnull>true</notnull>
    <length>255</length>
   </field>

   <field>
    <name>appid</name>
    <type>text</type>
    <default></default>
    <notnull>true</notnull>
    <length>255</length>
   </field>

   <field>
    <name>configkey</name>
    <type>text</type>
    <default></default>
    <notnull>true</notnull>
    <length>255</length>
   </field>

   <field>
    <name>configvalue</name>
    <type>clob</type>
    <notnull>false</notnull>
   </field>

  </declaration>

 </table>

 <table>

  <name>*dbprefix*properties</name>

  <declaration>

   <field>
    <name>userid</name>
    <type>text</type>
    <default></default>
    <notnull>true</notnull>
    <length>200</length>
   </field>

   <field>
    <name>propertypath</name>
    <type>text</type>
    <default></default>
    <notnull>true</notnull>
    <length>255</length>
   </field>

   <field>
    <name>propertyname</name>
    <type>text</type>
    <default></default>
    <notnull>true</notnull>
    <length>255</length>
   </field>

   <field>
    <name>propertyvalue</name>
    <type>text</type>
    <notnull>true</notnull>
    <length>255</length>
   </field>

  </declaration>

 </table>
 
 <table>
	 
	 <name>*dbprefix*oauth_consumers</name>
	 
	 <declaration>
		 
		 <field>
		 	<name>key</name>
		 	<type>text</type>
		 	<length>64</length>
		 </field>
		 
		 <field>
		 	<name>secret</name>
		 	<type>text</type>
		 	<length>64</length>
		 </field>
		 
		 <field>
		 	<name>callback_success</name>
		 	<type>text</type>
		 	<length>255</length>
		 </field>
		 
		 <field>
		 	<name>callback_fail</name>
		 	<type>text</type>
		 	<length>255</length>
		 </field>
		 
		 <field>
		 	<name>name</name>
		 	<type>text</type>
		 	<length>200</length>
		 </field>
		 
		 <field>
		 	<name>url</name>
		 	<type>text</type>
		 	<length>255</length>
		 </field>
		 
		 
	 </declaration>
	 
 </table>
 
 <table>
	 
	 <name>*dbprefix*oauth_nonce</name>
	 
	 <declaration>
		 
		 <field>
			 <name>consumer_key</name>
			 <type>text</type>
			 <length>64</length>
		 </field>
		 
		 <field>
			 <name>token</name>
			 <type>text</type>
			 <length>64</length>
		 </field>
		 
		 <field>
			 <name>timestamp</name>
			 <type>integer</type>
			 <length>11</length>
		 </field>
		 
		 <field>
			 <name>nonce</name>
			 <type>text</type>
			 <length>64</length>
		 </field>
		 
	 </declaration>
	 
 </table>
 
 <table>
 
 	<name>*dbprefix*oauth_scopes</name>
 	
 	<declaration>
 	
 		<field>
 			<name>key</name>
 			<type>text</type>
 			<length>40</length>
 		</field>
 		
 		<field>
 			<name>type</name>
 			<type>text</type>
 			<length>7</length>
 		</field>
 		
 		<field>
 			<name>scopes</name>
 			<type>text</type>
 			<length>255</length>
 		</field>
 		
 	</declaration>
 	
 </table>
 
 <table>
	 
	 <name>*dbprefix*oauth_tokens</name>
	 
	 <declaration>
		 
		 <field>
			 <name>consumer_key</name>
			 <type>text</type>
			 <length>64</length>
		 </field>
		 
		 <field>
		 	<name>key</name>
		 	<type>text</type>
		 	<length>64</length>
		 </field>
		 
		 <field>
		 	<name>secret</name>
		 	<type>text</type>
		 	<length>64</length>
		 </field>
		 
		 <field>
		 	<name>type></name>
		 	<type>text</type>
		 	<length>7</length>
		 </field>
		 
		 <field>
			 <name>authorised</name>
			 <type>boolean</type>
			 <default>0</default>
		 </field>
		 
	 </declaration>
	 
 </table>

  <table>

  <name>*dbprefix*share</name>

  <declaration>

   <field>
    <name>id</name>
    <autoincrement>1</autoincrement>
    <type>integer</type>
    <default>0</default>
    <notnull>true</notnull>
    <length>4</length>
   </field>

   <field>
    <name>share_type</name>
    <type>integer</type>
    <default></default>
    <notnull>true</notnull>
    <length>1</length>
   </field>
   
   <field>
    <name>share_with</name>
    <type>text</type>
    <default></default>
    <notnull>false</notnull>
    <length>255</length>
   </field>
   
   <field>
    <name>uid_owner</name>
    <type>text</type>
    <default></default>
    <notnull>true</notnull>
    <length>255</length>
   </field>
   
   <field>
    <name>parent</name>
    <type>integer</type>
    <default></default>
    <notnull>false</notnull>
    <length>4</length>
   </field>
   
   <field>
    <name>item_type</name>
    <type>text</type>
    <default></default>
    <notnull>true</notnull>
    <length>64</length>
   </field>
   
   <field>
    <name>item_source</name>
    <type>text</type>
    <default></default>
    <notnull>false</notnull>
    <length>255</length>
   </field>
      
   <field>
    <name>item_target</name>
    <type>text</type>
    <default></default>
    <notnull>false</notnull>
    <length>255</length>
   </field>
   
   <field>
    <name>file_source</name>
    <type>integer</type>
    <default></default>
    <notnull>false</notnull>
    <length>4</length>
   </field>
      
   <field>
    <name>file_target</name>
    <type>text</type>
    <default></default>
    <notnull>false</notnull>
    <length>512</length>
   </field>

   <field>
    <name>permissions</name>
    <type>integer</type>
    <default></default>
    <notnull>true</notnull>
    <length>1</length>
   </field>
   
   <field>
    <name>stime</name>
    <type>integer</type>
    <default></default>
    <notnull>true</notnull>
    <length>8</length>
   </field>
   
   <field>
    <name>accepted</name>
    <type>integer</type>
    <default>0</default>
    <notnull>true</notnull>
    <length>1</length>
   </field>

   <field>
    <name>expiration</name>
    <type>timestamp</type>
    <default></default>
    <notnull>false</notnull>
   </field>
   
  </declaration>

 </table>
 
 <table>

  <name>*dbprefix*queuedtasks</name>

  <declaration>

   <field>
    <name>id</name>
    <type>integer</type>
    <default>0</default>
    <notnull>true</notnull>
    <autoincrement>1</autoincrement>
    <unsigned>true</unsigned>
    <length>4</length>
   </field>

   <field>
    <name>app</name>
    <type>text</type>
    <default></default>
    <notnull>true</notnull>
    <length>255</length>
   </field>

   <field>
    <name>klass</name>
    <type>text</type>
    <default></default>
    <notnull>true</notnull>
    <length>255</length>
   </field>

   <field>
    <name>method</name>
    <type>text</type>
    <default></default>
    <notnull>true</notnull>
    <length>255</length>
   </field>

   <field>
    <name>parameters</name>
    <type>text</type>
    <notnull>true</notnull>
    <length>255</length>
   </field>



  </declaration>

 </table>

 <table>

  <name>*dbprefix*users</name>

  <declaration>

   <field>
    <name>uid</name>
    <type>text</type>
    <default></default>
    <notnull>true</notnull>
    <length>64</length>
   </field>

   <field>
    <name>password</name>
    <type>text</type>
    <default></default>
    <notnull>true</notnull>
    <length>255</length>
   </field>

   <index>
    <name>users_pKey</name>
    <primary>true</primary>
    <field>
     <name>uid</name>
     <sorting>ascending</sorting>
    </field>
   </index>

  </declaration>

 </table>
=======
	<name>*dbname*</name>
	<create>true</create>
	<overwrite>false</overwrite>

	<charset>utf8</charset>

	<table>

		<name>*dbprefix*appconfig</name>

		<declaration>

			<field>
				<name>appid</name>
				<type>text</type>
				<default></default>
				<notnull>true</notnull>
				<length>32</length>
			</field>

			<field>
				<name>configkey</name>
				<type>text</type>
				<default></default>
				<notnull>true</notnull>
				<length>64</length>
			</field>

			<field>
				<name>configvalue</name>
				<type>clob</type>
				<notnull>true</notnull>
			</field>

			<index>
				<name>appconfig_appid_key_index</name>
				<field>
					<name>appid</name>
					<sorting>ascending</sorting>
				</field>
				<field>
					<name>configkey</name>
					<sorting>ascending</sorting>
				</field>
			</index>

		</declaration>

	</table>

	<table>

		<name>*dbprefix*fscache</name>

		<declaration>

			<field>
				<name>id</name>
				<autoincrement>1</autoincrement>
				<type>integer</type>
				<default>0</default>
				<notnull>true</notnull>
				<length>4</length>
			</field>

			<field>
				<name>path</name>
				<type>text</type>
				<default></default>
				<notnull>true</notnull>
				<length>512</length>
			</field>

			<field>
				<name>path_hash</name>
				<type>text</type>
				<default></default>
				<notnull>true</notnull>
				<length>32</length>
			</field>

			<field>
				<name>parent</name>
				<type>integer</type>
				<default>0</default>
				<notnull>true</notnull>
				<length>8</length>
			</field>

			<field>
				<name>name</name>
				<type>text</type>
				<default></default>
				<notnull>true</notnull>
				<length>300</length>
			</field>

			<field>
				<name>user</name>
				<type>text</type>
				<default></default>
				<notnull>true</notnull>
				<length>64</length>
			</field>

			<field>
				<name>size</name>
				<type>integer</type>
				<default>0</default>
				<notnull>true</notnull>
				<length>8</length>
			</field>

			<field>
				<name>ctime</name>
				<type>integer</type>
				<default>0</default>
				<notnull>true</notnull>
				<length>8</length>
			</field>

			<field>
				<name>mtime</name>
				<type>integer</type>
				<default>0</default>
				<notnull>true</notnull>
				<length>8</length>
			</field>

			<field>
				<name>mimetype</name>
				<type>text</type>
				<default></default>
				<notnull>true</notnull>
				<length>96</length>
			</field>

			<field>
				<name>mimepart</name>
				<type>text</type>
				<default></default>
				<notnull>true</notnull>
				<length>32</length>
			</field>

			<field>
				<name>encrypted</name>
				<type>integer</type>
				<default>0</default>
				<notnull>true</notnull>
				<length>1</length>
			</field>

			<field>
				<name>versioned</name>
				<type>integer</type>
				<default>0</default>
				<notnull>true</notnull>
				<length>1</length>
			</field>

			<field>
				<name>writable</name>
				<type>integer</type>
				<default>0</default>
				<notnull>true</notnull>
				<length>1</length>
			</field>

			<index>
				<name>fscache_path_hash_index</name>
				<field>
					<name>path_hash</name>
					<sorting>ascending</sorting>
				</field>
			</index>

			<index>
				<name>parent_index</name>
				<field>
					<name>parent</name>
					<sorting>ascending</sorting>
				</field>
			</index>

			<index>
				<name>name_index</name>
				<field>
					<name>name</name>
					<sorting>ascending</sorting>
				</field>
			</index>

			<index>
				<name>parent_name_index</name>
				<field>
					<name>parent</name>
					<sorting>ascending</sorting>
				</field>
				<field>
					<name>name</name>
					<sorting>ascending</sorting>
				</field>
			</index>

		</declaration>

	</table>

	<table>

		<name>*dbprefix*group_user</name>

		<declaration>

			<field>
				<name>gid</name>
				<type>text</type>
				<default></default>
				<notnull>true</notnull>
				<length>64</length>
			</field>

			<field>
				<name>uid</name>
				<type>text</type>
				<default></default>
				<notnull>true</notnull>
				<length>64</length>
			</field>

		</declaration>

	</table>

	<table>

		<name>*dbprefix*group_admin</name>

		<declaration>

			<field>
				<name>gid</name>
				<type>text</type>
				<default></default>
				<notnull>true</notnull>
				<length>64</length>
			</field>

			<field>
				<name>uid</name>
				<type>text</type>
				<default></default>
				<notnull>true</notnull>
				<length>64</length>
			</field>

		</declaration>

	</table>

	<table>

		<name>*dbprefix*groups</name>

		<declaration>

			<field>
				<name>gid</name>
				<type>text</type>
				<default></default>
				<notnull>true</notnull>
				<length>64</length>
			</field>

			<index>
				<name>groups_pKey</name>
				<primary>true</primary>
				<field>
					<name>gid</name>
					<sorting>ascending</sorting>
				</field>
			</index>

		</declaration>

	</table>

	<table>

		<name>*dbprefix*locks</name>

		<declaration>

			<field>
				<name>id</name>
				<type>integer</type>
				<default>0</default>
				<notnull>true</notnull>
				<autoincrement>1</autoincrement>
				<unsigned>true</unsigned>
				<length>4</length>
			</field>

			<field>
				<name>userid</name>
				<type>text</type>
				<default></default>
				<notnull>false</notnull>
				<length>64</length>
			</field>

			<field>
				<name>owner</name>
				<type>text</type>
				<default></default>
				<notnull>false</notnull>
				<length>100</length>
			</field>

			<field>
				<name>timeout</name>
				<type>integer</type>
				<notnull>false</notnull>
				<unsigned>true</unsigned>
				<length>4</length>
			</field>

			<field>
				<name>created</name>
				<type>integer</type>
				<notnull>false</notnull>
				<length>8</length>
			</field>

			<field>
				<name>token</name>
				<type>text</type>
				<default></default>
				<notnull>false</notnull>
				<length>100</length>
			</field>

			<field>
				<name>scope</name>
				<type>integer</type>
				<notnull>false</notnull>
				<length>1</length>
			</field>

			<field>
				<name>depth</name>
				<type>integer</type>
				<notnull>false</notnull>
				<length>1</length>
			</field>

			<field>
				<name>uri</name>
				<type>clob</type>
				<notnull>false</notnull>
			</field>

		</declaration>

	</table>

	<table>

		<name>*dbprefix*preferences</name>

		<declaration>

			<field>
				<name>userid</name>
				<type>text</type>
				<default></default>
				<notnull>true</notnull>
				<length>64</length>
			</field>

			<field>
				<name>appid</name>
				<type>text</type>
				<default></default>
				<notnull>true</notnull>
				<length>32</length>
			</field>

			<field>
				<name>configkey</name>
				<type>text</type>
				<default></default>
				<notnull>true</notnull>
				<length>64</length>
			</field>

			<field>
				<name>configvalue</name>
				<type>clob</type>
				<notnull>false</notnull>
			</field>

			<index>
				<name>pref_userid_appid_key_index</name>
				<field>
					<name>userid</name>
					<sorting>ascending</sorting>
				</field>
				<field>
					<name>appid</name>
					<sorting>ascending</sorting>
				</field>
				<field>
					<name>configkey</name>
					<sorting>ascending</sorting>
				</field>
			</index>

		</declaration>

	</table>

	<table>

		<name>*dbprefix*properties</name>

		<declaration>

			<field>
				<name>userid</name>
				<type>text</type>
				<default></default>
				<notnull>true</notnull>
				<length>64</length>
			</field>

			<field>
				<name>propertypath</name>
				<type>text</type>
				<default></default>
				<notnull>true</notnull>
				<length>255</length>
			</field>

			<field>
				<name>propertyname</name>
				<type>text</type>
				<default></default>
				<notnull>true</notnull>
				<length>255</length>
			</field>

			<field>
				<name>propertyvalue</name>
				<type>text</type>
				<notnull>true</notnull>
				<length>255</length>
			</field>

		</declaration>

	</table>

	<table>

		<name>*dbprefix*share</name>

		<declaration>

			<field>
				<name>id</name>
				<autoincrement>1</autoincrement>
				<type>integer</type>
				<default>0</default>
				<notnull>true</notnull>
				<length>4</length>
			</field>

			<field>
				<name>share_type</name>
				<type>integer</type>
				<default>0</default>
				<notnull>true</notnull>
				<length>1</length>
			</field>

			<field>
				<name>share_with</name>
				<type>text</type>
				<default></default>
				<notnull>false</notnull>
				<length>255</length>
			</field>

			<field>
				<name>uid_owner</name>
				<type>text</type>
				<default></default>
				<notnull>true</notnull>
				<length>255</length>
			</field>

			<field>
				<name>parent</name>
				<type>integer</type>
				<notnull>false</notnull>
				<length>4</length>
			</field>

			<field>
				<name>item_type</name>
				<type>text</type>
				<default></default>
				<notnull>true</notnull>
				<length>64</length>
			</field>

			<field>
				<name>item_source</name>
				<type>text</type>
				<default></default>
				<notnull>false</notnull>
				<length>255</length>
			</field>

			<field>
				<name>item_target</name>
				<type>text</type>
				<default></default>
				<notnull>false</notnull>
				<length>255</length>
			</field>

			<field>
				<name>file_source</name>
				<type>integer</type>
				<notnull>false</notnull>
				<length>4</length>
			</field>

			<field>
				<name>file_target</name>
				<type>text</type>
				<default></default>
				<notnull>false</notnull>
				<length>512</length>
			</field>

			<field>
				<name>permissions</name>
				<type>integer</type>
				<default>0</default>
				<notnull>true</notnull>
				<length>1</length>
			</field>

			<field>
				<name>stime</name>
				<type>integer</type>
				<default>0</default>
				<notnull>true</notnull>
				<length>8</length>
			</field>

			<field>
				<name>accepted</name>
				<type>integer</type>
				<default>0</default>
				<notnull>true</notnull>
				<length>1</length>
			</field>

			<field>
				<name>expiration</name>
				<type>timestamp</type>
				<default></default>
				<notnull>false</notnull>
			</field>

		</declaration>

	</table>

	<table>

		<name>*dbprefix*queuedtasks</name>

		<declaration>

			<field>
				<name>id</name>
				<type>integer</type>
				<default>0</default>
				<notnull>true</notnull>
				<autoincrement>1</autoincrement>
				<unsigned>true</unsigned>
				<length>4</length>
			</field>

			<field>
				<name>app</name>
				<type>text</type>
				<default></default>
				<notnull>true</notnull>
				<length>255</length>
			</field>

			<field>
				<name>klass</name>
				<type>text</type>
				<default></default>
				<notnull>true</notnull>
				<length>255</length>
			</field>

			<field>
				<name>method</name>
				<type>text</type>
				<default></default>
				<notnull>true</notnull>
				<length>255</length>
			</field>

			<field>
				<name>parameters</name>
				<type>text</type>
				<notnull>true</notnull>
				<length>255</length>
			</field>

		</declaration>

	</table>

	<table>

		<name>*dbprefix*users</name>

		<declaration>

			<field>
				<name>uid</name>
				<type>text</type>
				<default></default>
				<notnull>true</notnull>
				<length>64</length>
			</field>

			<field>
				<name>password</name>
				<type>text</type>
				<default></default>
				<notnull>true</notnull>
				<length>255</length>
			</field>

			<index>
				<name>users_pKey</name>
				<primary>true</primary>
				<field>
					<name>uid</name>
					<sorting>ascending</sorting>
				</field>
			</index>

		</declaration>

	</table>
>>>>>>> 22dcd3b6

</database><|MERGE_RESOLUTION|>--- conflicted
+++ resolved
@@ -1,816 +1,6 @@
 <?xml version="1.0" encoding="utf-8" ?>
 <database>
 
-<<<<<<< HEAD
- <name>*dbname*</name>
- <create>true</create>
- <overwrite>false</overwrite>
-
- <charset>utf8</charset>
-
- <table>
-
-  <name>*dbprefix*appconfig</name>
-
-  <declaration>
-
-   <field>
-    <name>appid</name>
-    <type>text</type>
-    <default></default>
-    <notnull>true</notnull>
-    <length>255</length>
-   </field>
-
-   <field>
-    <name>configkey</name>
-    <type>text</type>
-    <default></default>
-    <notnull>true</notnull>
-    <length>255</length>
-   </field>
-
-   <field>
-    <name>configvalue</name>
-    <type>text</type>
-    <notnull>true</notnull>
-    <length>255</length>
-   </field>
-
-
-
-  </declaration>
-
- </table>
-
- <table>
-
-  <name>*dbprefix*fscache</name>
-
-  <declaration>
-
-   <field>
-	   <name>id</name>
-	   <autoincrement>1</autoincrement>
-	   <type>integer</type>
-	   <default>0</default>
-	   <notnull>true</notnull>
-	   <length>4</length>
-   </field>
-
-   <field>
-    <name>path</name>
-    <type>text</type>
-    <default></default>
-    <notnull>true</notnull>
-    <length>512</length>
-   </field>
-
-   <field>
-	   <name>path_hash</name>
-	   <type>text</type>
-	   <default></default>
-	   <notnull>true</notnull>
-	   <length>32</length>
-   </field>
-
-   <field>
-	   <name>parent</name>
-	   <type>integer</type>
-	   <default>
-	   </default>
-	   <notnull>true</notnull>
-	   <length>8</length>
-   </field>
-
-   <field>
-	   <name>name</name>
-	   <type>text</type>
-	   <default>
-	   </default>
-	   <notnull>true</notnull>
-	   <length>300</length>
-   </field>
-
-   <field>
-	   <name>user</name>
-	   <type>text</type>
-	   <default>
-	   </default>
-	   <notnull>true</notnull>
-	   <length>64</length>
-   </field>
-
-   <field>
-    <name>size</name>
-    <type>integer</type>
-    <default></default>
-    <notnull>true</notnull>
-    <length>8</length>
-   </field>
-
-   <field>
-	   <name>ctime</name>
-	   <type>integer</type>
-	   <default>
-	   </default>
-	   <notnull>true</notnull>
-	   <length>8</length>
-   </field>
-
-   <field>
-	   <name>mtime</name>
-	   <type>integer</type>
-	   <default>
-	   </default>
-	   <notnull>true</notnull>
-	   <length>8</length>
-   </field>
-
-   <field>
-	   <name>mimetype</name>
-	   <type>text</type>
-	   <default>
-	   </default>
-	   <notnull>true</notnull>
-	   <length>96</length>
-   </field>
-
-   <field>
-	   <name>mimepart</name>
-	   <type>text</type>
-	   <default>
-	   </default>
-	   <notnull>true</notnull>
-	   <length>32</length>
-   </field>
-
-   <field>
-	   <name>encrypted</name>
-	   <type>integer</type>
-	   <default>0</default>
-	   <notnull>true</notnull>
-	   <length>1</length>
-   </field>
-
-   <field>
-	   <name>versioned</name>
-	   <type>integer</type>
-	   <default>0</default>
-	   <notnull>true</notnull>
-	   <length>1</length>
-   </field>
-
-   <field>
-	   <name>writable</name>
-	   <type>integer</type>
-	   <default>0</default>
-	   <notnull>true</notnull>
-	   <length>1</length>
-   </field>
-
-   <index>
-	   <name>fscache_path_hash_index</name>
-    <field>
-     <name>path_hash</name>
-     <sorting>ascending</sorting>
-    </field>
-   </index>
-
-   <index>
-	   <name>parent_index</name>
-	   <field>
-		   <name>parent</name>
-		   <sorting>ascending</sorting>
-	   </field>
-   </index>
-
-   <index>
-	   <name>name_index</name>
-	   <field>
-		   <name>name</name>
-		   <sorting>ascending</sorting>
-	   </field>
-   </index>
-
-   <index>
-	   <name>parent_name_index</name>
-	   <field>
-		   <name>parent</name>
-		   <sorting>ascending</sorting>
-	   </field>
-	   <field>
-		   <name>name</name>
-		   <sorting>ascending</sorting>
-	   </field>
-   </index>
-
-  </declaration>
-
- </table>
-
- <table>
-
-  <name>*dbprefix*group_user</name>
-
-  <declaration>
-
-   <field>
-    <name>gid</name>
-    <type>text</type>
-    <default></default>
-    <notnull>true</notnull>
-    <length>64</length>
-   </field>
-
-   <field>
-    <name>uid</name>
-    <type>text</type>
-    <default></default>
-    <notnull>true</notnull>
-    <length>64</length>
-   </field>
-
-  </declaration>
-
- </table>
-
- <table>
-
-  <name>*dbprefix*group_admin</name>
-
-  <declaration>
-
-   <field>
-    <name>gid</name>
-    <type>text</type>
-    <default></default>
-    <notnull>true</notnull>
-    <length>64</length>
-   </field>
-
-   <field>
-    <name>uid</name>
-    <type>text</type>
-    <default></default>
-    <notnull>true</notnull>
-    <length>64</length>
-   </field>
-
-  </declaration>
-
- </table>
-
- <table>
-
-  <name>*dbprefix*groups</name>
-
-  <declaration>
-
-   <field>
-    <name>gid</name>
-    <type>text</type>
-    <default></default>
-    <notnull>true</notnull>
-    <length>64</length>
-   </field>
-
-   <index>
-    <name>groups_pKey</name>
-    <primary>true</primary>
-    <field>
-     <name>gid</name>
-     <sorting>ascending</sorting>
-    </field>
-   </index>
-
-  </declaration>
-
- </table>
-
- <table>
-
-  <name>*dbprefix*locks</name>
-
-  <declaration>
-
-   <field>
-    <name>id</name>
-    <type>integer</type>
-    <default>0</default>
-    <notnull>true</notnull>
-    <autoincrement>1</autoincrement>
-    <unsigned>true</unsigned>
-    <length>4</length>
-   </field>
-
-   <field>
-    <name>userid</name>
-    <type>text</type>
-    <default></default>
-    <notnull>false</notnull>
-    <length>200</length>
-   </field>
-
-   <field>
-    <name>owner</name>
-    <type>text</type>
-    <default></default>
-    <notnull>false</notnull>
-    <length>100</length>
-   </field>
-
-   <field>
-    <name>timeout</name>
-    <type>integer</type>
-    <default></default>
-    <notnull>false</notnull>
-    <unsigned>true</unsigned>
-    <length>4</length>
-   </field>
-
-   <field>
-    <name>created</name>
-    <type>integer</type>
-    <default></default>
-    <notnull>false</notnull>
-    <length>8</length>
-   </field>
-
-   <field>
-    <name>token</name>
-    <type>text</type>
-    <default></default>
-    <notnull>false</notnull>
-    <length>100</length>
-   </field>
-
-   <field>
-    <name>scope</name>
-    <type>integer</type>
-    <default></default>
-    <notnull>false</notnull>
-    <length>1</length>
-   </field>
-
-   <field>
-    <name>depth</name>
-    <type>integer</type>
-    <default></default>
-    <notnull>false</notnull>
-    <length>1</length>
-   </field>
-
-   <field>
-    <name>uri</name>
-    <type>clob</type>
-    <notnull>false</notnull>
-   </field>
-
-  </declaration>
-
- </table>
-
- <table>
-
-  <name>*dbprefix*preferences</name>
-
-  <declaration>
-
-   <field>
-    <name>userid</name>
-    <type>text</type>
-    <default></default>
-    <notnull>true</notnull>
-    <length>255</length>
-   </field>
-
-   <field>
-    <name>appid</name>
-    <type>text</type>
-    <default></default>
-    <notnull>true</notnull>
-    <length>255</length>
-   </field>
-
-   <field>
-    <name>configkey</name>
-    <type>text</type>
-    <default></default>
-    <notnull>true</notnull>
-    <length>255</length>
-   </field>
-
-   <field>
-    <name>configvalue</name>
-    <type>clob</type>
-    <notnull>false</notnull>
-   </field>
-
-  </declaration>
-
- </table>
-
- <table>
-
-  <name>*dbprefix*properties</name>
-
-  <declaration>
-
-   <field>
-    <name>userid</name>
-    <type>text</type>
-    <default></default>
-    <notnull>true</notnull>
-    <length>200</length>
-   </field>
-
-   <field>
-    <name>propertypath</name>
-    <type>text</type>
-    <default></default>
-    <notnull>true</notnull>
-    <length>255</length>
-   </field>
-
-   <field>
-    <name>propertyname</name>
-    <type>text</type>
-    <default></default>
-    <notnull>true</notnull>
-    <length>255</length>
-   </field>
-
-   <field>
-    <name>propertyvalue</name>
-    <type>text</type>
-    <notnull>true</notnull>
-    <length>255</length>
-   </field>
-
-  </declaration>
-
- </table>
- 
- <table>
-	 
-	 <name>*dbprefix*oauth_consumers</name>
-	 
-	 <declaration>
-		 
-		 <field>
-		 	<name>key</name>
-		 	<type>text</type>
-		 	<length>64</length>
-		 </field>
-		 
-		 <field>
-		 	<name>secret</name>
-		 	<type>text</type>
-		 	<length>64</length>
-		 </field>
-		 
-		 <field>
-		 	<name>callback_success</name>
-		 	<type>text</type>
-		 	<length>255</length>
-		 </field>
-		 
-		 <field>
-		 	<name>callback_fail</name>
-		 	<type>text</type>
-		 	<length>255</length>
-		 </field>
-		 
-		 <field>
-		 	<name>name</name>
-		 	<type>text</type>
-		 	<length>200</length>
-		 </field>
-		 
-		 <field>
-		 	<name>url</name>
-		 	<type>text</type>
-		 	<length>255</length>
-		 </field>
-		 
-		 
-	 </declaration>
-	 
- </table>
- 
- <table>
-	 
-	 <name>*dbprefix*oauth_nonce</name>
-	 
-	 <declaration>
-		 
-		 <field>
-			 <name>consumer_key</name>
-			 <type>text</type>
-			 <length>64</length>
-		 </field>
-		 
-		 <field>
-			 <name>token</name>
-			 <type>text</type>
-			 <length>64</length>
-		 </field>
-		 
-		 <field>
-			 <name>timestamp</name>
-			 <type>integer</type>
-			 <length>11</length>
-		 </field>
-		 
-		 <field>
-			 <name>nonce</name>
-			 <type>text</type>
-			 <length>64</length>
-		 </field>
-		 
-	 </declaration>
-	 
- </table>
- 
- <table>
- 
- 	<name>*dbprefix*oauth_scopes</name>
- 	
- 	<declaration>
- 	
- 		<field>
- 			<name>key</name>
- 			<type>text</type>
- 			<length>40</length>
- 		</field>
- 		
- 		<field>
- 			<name>type</name>
- 			<type>text</type>
- 			<length>7</length>
- 		</field>
- 		
- 		<field>
- 			<name>scopes</name>
- 			<type>text</type>
- 			<length>255</length>
- 		</field>
- 		
- 	</declaration>
- 	
- </table>
- 
- <table>
-	 
-	 <name>*dbprefix*oauth_tokens</name>
-	 
-	 <declaration>
-		 
-		 <field>
-			 <name>consumer_key</name>
-			 <type>text</type>
-			 <length>64</length>
-		 </field>
-		 
-		 <field>
-		 	<name>key</name>
-		 	<type>text</type>
-		 	<length>64</length>
-		 </field>
-		 
-		 <field>
-		 	<name>secret</name>
-		 	<type>text</type>
-		 	<length>64</length>
-		 </field>
-		 
-		 <field>
-		 	<name>type></name>
-		 	<type>text</type>
-		 	<length>7</length>
-		 </field>
-		 
-		 <field>
-			 <name>authorised</name>
-			 <type>boolean</type>
-			 <default>0</default>
-		 </field>
-		 
-	 </declaration>
-	 
- </table>
-
-  <table>
-
-  <name>*dbprefix*share</name>
-
-  <declaration>
-
-   <field>
-    <name>id</name>
-    <autoincrement>1</autoincrement>
-    <type>integer</type>
-    <default>0</default>
-    <notnull>true</notnull>
-    <length>4</length>
-   </field>
-
-   <field>
-    <name>share_type</name>
-    <type>integer</type>
-    <default></default>
-    <notnull>true</notnull>
-    <length>1</length>
-   </field>
-   
-   <field>
-    <name>share_with</name>
-    <type>text</type>
-    <default></default>
-    <notnull>false</notnull>
-    <length>255</length>
-   </field>
-   
-   <field>
-    <name>uid_owner</name>
-    <type>text</type>
-    <default></default>
-    <notnull>true</notnull>
-    <length>255</length>
-   </field>
-   
-   <field>
-    <name>parent</name>
-    <type>integer</type>
-    <default></default>
-    <notnull>false</notnull>
-    <length>4</length>
-   </field>
-   
-   <field>
-    <name>item_type</name>
-    <type>text</type>
-    <default></default>
-    <notnull>true</notnull>
-    <length>64</length>
-   </field>
-   
-   <field>
-    <name>item_source</name>
-    <type>text</type>
-    <default></default>
-    <notnull>false</notnull>
-    <length>255</length>
-   </field>
-      
-   <field>
-    <name>item_target</name>
-    <type>text</type>
-    <default></default>
-    <notnull>false</notnull>
-    <length>255</length>
-   </field>
-   
-   <field>
-    <name>file_source</name>
-    <type>integer</type>
-    <default></default>
-    <notnull>false</notnull>
-    <length>4</length>
-   </field>
-      
-   <field>
-    <name>file_target</name>
-    <type>text</type>
-    <default></default>
-    <notnull>false</notnull>
-    <length>512</length>
-   </field>
-
-   <field>
-    <name>permissions</name>
-    <type>integer</type>
-    <default></default>
-    <notnull>true</notnull>
-    <length>1</length>
-   </field>
-   
-   <field>
-    <name>stime</name>
-    <type>integer</type>
-    <default></default>
-    <notnull>true</notnull>
-    <length>8</length>
-   </field>
-   
-   <field>
-    <name>accepted</name>
-    <type>integer</type>
-    <default>0</default>
-    <notnull>true</notnull>
-    <length>1</length>
-   </field>
-
-   <field>
-    <name>expiration</name>
-    <type>timestamp</type>
-    <default></default>
-    <notnull>false</notnull>
-   </field>
-   
-  </declaration>
-
- </table>
- 
- <table>
-
-  <name>*dbprefix*queuedtasks</name>
-
-  <declaration>
-
-   <field>
-    <name>id</name>
-    <type>integer</type>
-    <default>0</default>
-    <notnull>true</notnull>
-    <autoincrement>1</autoincrement>
-    <unsigned>true</unsigned>
-    <length>4</length>
-   </field>
-
-   <field>
-    <name>app</name>
-    <type>text</type>
-    <default></default>
-    <notnull>true</notnull>
-    <length>255</length>
-   </field>
-
-   <field>
-    <name>klass</name>
-    <type>text</type>
-    <default></default>
-    <notnull>true</notnull>
-    <length>255</length>
-   </field>
-
-   <field>
-    <name>method</name>
-    <type>text</type>
-    <default></default>
-    <notnull>true</notnull>
-    <length>255</length>
-   </field>
-
-   <field>
-    <name>parameters</name>
-    <type>text</type>
-    <notnull>true</notnull>
-    <length>255</length>
-   </field>
-
-
-
-  </declaration>
-
- </table>
-
- <table>
-
-  <name>*dbprefix*users</name>
-
-  <declaration>
-
-   <field>
-    <name>uid</name>
-    <type>text</type>
-    <default></default>
-    <notnull>true</notnull>
-    <length>64</length>
-   </field>
-
-   <field>
-    <name>password</name>
-    <type>text</type>
-    <default></default>
-    <notnull>true</notnull>
-    <length>255</length>
-   </field>
-
-   <index>
-    <name>users_pKey</name>
-    <primary>true</primary>
-    <field>
-     <name>uid</name>
-     <sorting>ascending</sorting>
-    </field>
-   </index>
-
-  </declaration>
-
- </table>
-=======
 	<name>*dbname*</name>
 	<create>true</create>
 	<overwrite>false</overwrite>
@@ -1480,6 +670,5 @@
 		</declaration>
 
 	</table>
->>>>>>> 22dcd3b6
 
 </database>